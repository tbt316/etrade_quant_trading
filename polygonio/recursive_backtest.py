--- conflicted
+++ resolved
@@ -619,7 +619,6 @@
 
                     # Strategy may raise if a required leg is missing; guard as you did before
                     try:
-<<<<<<< HEAD
                         position = strat.build_position(**build_kwargs).to_dict()
                     except Exception as e:
                         # skip this date/expiry if legs incomplete
@@ -640,30 +639,6 @@
             #
             else:
                 print(f"[DEBUG] day={cur} skipped: already have open position for expiry {expiration_str}")
-=======
-                        ed = datetime.strptime(position.get('expiration',''), '%Y-%m-%d')
-                        active_expiries.add(ed)
-                    except Exception:
-                        pass
-                except Exception as e:
-                    # skip this date/expiry if legs incomplete
-                    continue
-
-                daily_positions.append(position)
-                print(f"[DEBUG] built position for {as_of_str}->{expiration_str}: {position}")
-                dbg.positions_built += 1
-
-                # ========== PASTE BLOCK 2: P&L / EXIT / ACCOUNTING (unchanged) ==========
-                # Here paste your existing code that:
-                #   - computes cashflows (credit/debit)
-                #   - tracks margin requirements
-                #   - exits early if profit target / stop is hit
-                #   - realizes P&L at expiration or at exit date
-                #
-                # Append a summary dict to daily_pnls (or however you used to record it).
-                #
-                
->>>>>>> ae8497e8
 # ---> BEGIN YOUR P&L / EXIT LOGIC
             # --- Early exit & MTM logic (inspired by polygonio_dailytrade.py) ---
             # Normalize convenience
@@ -850,7 +825,6 @@
                                     client=client
                                 )
                         except Exception:
-<<<<<<< HEAD
                             pass
 
                     try:
@@ -914,60 +888,6 @@
             }
             print(f"pnl_row init: {pnl_row} open_positions={len(open_positions)}")
             daily_pnls.append(pnl_row)
-=======
-                            close_put_cost = None
-
-                    # Triggers per leg (mirror dailytrade.py semantics)
-                    tp = float(cfg.stop_profit_percent) if (cfg.stop_profit_percent not in (None, 0, "0")) else None
-                    # For now we don't implement hold_to_expiration toggles; always use tp if provided.
-                    commission = 2 * 0.5  # $1 round trip placeholder
-
-                    # CALL leg decision
-                    if close_call_cost is not None and entry_credit_call > 0 and not pos.get("call_closed_by_stop", False):
-                        cc_dollars = close_call_cost * 100.0
-                        call_trigger_profit = (tp is not None) and (0 < cc_dollars <= tp * entry_credit_call)
-                        call_trigger_loss   = cc_dollars >= 50 * entry_credit_call
-                        call_trigger_exp    = (0 < cc_dollars <= 2 * entry_credit_call) and expiring_soon
-                        if call_trigger_profit or call_trigger_exp or call_trigger_loss:
-                            realised_loss = round(-cc_dollars, 2) - commission
-                            pos["call_closed_by_stop"] = True
-                            pos["call_closed_date"] = cur
-                            pos["call_closed_profit"] = entry_credit_call + realised_loss
-
-                    # PUT leg decision
-                    if close_put_cost is not None and entry_credit_put > 0 and not pos.get("put_closed_by_stop", False):
-                        pc_dollars = close_put_cost * 100.0
-                        put_trigger_profit = (tp is not None) and (0 < pc_dollars <= tp * entry_credit_put)
-                        put_trigger_loss   = pc_dollars >= 50 * entry_credit_put
-                        put_trigger_exp    = (0 < pc_dollars <= 2 * entry_credit_put) and expiring_soon
-                        if put_trigger_profit or put_trigger_exp or put_trigger_loss:
-                            realised_loss = round(-pc_dollars, 2) - commission
-                            pos["put_closed_by_stop"] = True
-                            pos["put_closed_date"] = cur
-                            pos["put_closed_profit"] = entry_credit_put + realised_loss
-
-                    # Keep if any leg still open
-                    still_open.append(pos if (not pos.get("call_closed_by_stop", False) or not pos.get("put_closed_by_stop", False)) else pos)
-                # end for pos in open_positions
-                # Replace open_positions with filtered list (expired ones are dropped via 'continue' above)
-                open_positions = [p for p in still_open if not (p.get("call_closed_by_stop", False) and p.get("put_closed_by_stop", False))]
-                for pos in open_positions:
-                    print(f"[DEBUG] still open: {pos.get('underlying','')} exp {pos.get('expiration','')} opened {pos.get('position_open_date','')}, legs {len(pos.get('legs',[]))} call_closed {pos.get('call_closed_by_stop',False)} put_closed {pos.get('put_closed_by_stop',False)}")
-
-                # bookkeeping row
-                pnl_row = {
-                    "as_of": as_of_str,
-                    "expiration": expiration_str,
-                    "trade_type": cfg.trade_type,
-                    "underlying": cfg.ticker,
-                    "qty": cfg.contract_qty,
-                    "spot": spot,
-                    "open_positions": len(open_positions),
-                }
-                print(f"[DEBUG] PnL bookkeeping: {pnl_row}")
-                breakpoint()
-                daily_pnls.append(pnl_row)
->>>>>>> ae8497e8
 # <--- END YOUR P&L / EXIT LOGIC
 # <--- END YOUR P&L / EXIT LOGIC
             # =================================================================
