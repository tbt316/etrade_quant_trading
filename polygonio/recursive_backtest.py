# polygonio/recursive_backtest.py
from __future__ import annotations

import asyncio
import time
import math
from dataclasses import dataclass
from datetime import datetime, timedelta, date
from typing import Any, Dict, Iterable, List, Optional, Tuple


class _DebugCounters:
    def __init__(self):
        self.days_total = 0
        self.days_no_price = 0
        self.days_skipped_earnings = 0
        self.expiries_considered = 0
        self.expiries_skipped_no_chain = 0
        self.expiries_skipped_no_strikes = 0
        self.positions_built = 0
        self.exceptions = 0

    def summary(self):
        return (
            f"[DBG] days={self.days_total} no_price={self.days_no_price} "
            f"earnings_skips={self.days_skipped_earnings} expiries={self.expiries_considered} "
            f"no_chain={self.expiries_skipped_no_chain} no_strikes={self.expiries_skipped_no_strikes} "
            f"positions_built={self.positions_built} exceptions={self.exceptions}"
        )


from .cache_io import load_stored_option_data
from .config import get_settings, PREMIUM_FIELD_MAP
from .prices import get_historical_prices
from .earnings import get_earnings_dates
from .market_calendar import list_expiries  # maps your old get_all_weekdays
from .poly_client import PolygonAPIClient
from .chains import pull_option_chain_data
from .pricing import interpolate_option_price, calculate_delta
from .cache_io import stored_option_price, save_stored_option_data, option_data_unsaved_count
from .symbols import convert_polygon_to_etrade_ticker
from .paths import ROOT_DIR


<<<<<<< HEAD
OPTION_DATA_SAVE_THRESHOLD = 50  # minimum new entries before persisting caches

=======
>>>>>>> 17d73acb
# --- helpers for PCS selection ---
def _mid_from_quotes(d: dict) -> float | None:
    bid = d.get("bid_price") or d.get("bid")
    ask = d.get("ask_price") or d.get("ask")
    try:
        if bid is not None and ask is not None:
            return (float(bid) + float(ask)) / 2.0
    except Exception:
        pass
    return None


def _price_from_data(d: dict, premium_field: str) -> float | None:
    if not isinstance(d, dict):
        return None
    v = d.get(premium_field)
    if v is not None:
        try:
            return float(v)
        except Exception:
            pass
    # fallbacks
    for k in (
        "mid_price",
        "mark_price",
        "last_price",
        "close_price",
        "trade_price",
        "price",
    ):
        v = d.get(k)
        if v is not None:
            try:
                return float(v)
            except Exception:
                continue
    return _mid_from_quotes(d)


# --- end helpers ---


def _safe_premium(d: dict, preferred_key: str) -> float | None:
    if not isinstance(d, dict):
        return None
    for k in (
        preferred_key,
        "trade_price",
        "mid_price",
        "close_price",
        "ask_price",
        "bid_price",
    ):
        v = d.get(k)
        try:
            if v is None:
                continue
            fv = float(v)
            if fv > 0:
                return fv
        except Exception:
            continue
    return None


def _compute_premium_targets(
    cfg: "RecursionConfig",
    cur: date,
    expiration_str: str,
    vix_value: float,
) -> Tuple[Optional[float], Optional[float]]:
    """
    Mirror the premium target transformation from the legacy _reference.py.

    Converts the user-facing `target_premium_otm` into per-side premium
    targets adjusted for days to expiry, steering bias, and VIX correlation.

    Returns a tuple (call_target, put_target).
    """

    tpo = getattr(cfg, "target_premium_otm", None)
    if tpo is None:
        return None, None
    try:
        tpo = float(tpo)
    except Exception:
        return None, None

    try:
        exp_date = datetime.strptime(expiration_str, "%Y-%m-%d").date()
    except Exception:
        return None, None

    days = max(1, (exp_date - cur).days)
    steer = float(getattr(cfg, "target_steer", 0.0) or 0.0)
    vix_thresh = float(getattr(cfg, "vix_threshold", 0.0) or 0.0)
    vix_corr = float(getattr(cfg, "vix_correlation", 0.0) or 0.0)

    base_call = tpo * math.sqrt(days) * (1 - steer)
    base_put = tpo * math.sqrt(days) * (1 + steer)

    # Apply VIX adjustment and strategy-specific zeros
    if cfg.trade_type == "put_credit_spread":
        call_target = 0.0
    else:
        call_target = max(
            base_call / 1.5, base_call * (1 - (vix_value - vix_thresh) * vix_corr)
        )

    if cfg.trade_type in ["call_credit_spread", "covered_call"]:
        put_target = 0.0
    else:
        put_target = max(
            base_put / 1.5, base_put * (1 + (vix_value - vix_thresh) * vix_corr)
        )

    return call_target, put_target


def _probe_put_credit_spread(
    *,
    ticker: str,
    as_of: str,
    expiry: str,
    spot: float,
    put_data: list | None,
    put_options: list | None,
    premium_field: str,
    width: float | int,
    min_credit: float | None = None,
    steer: float | None = None,
) -> None:
    print(
        f"[DBG-PROBE] PCS probe: {ticker} as_of={as_of} expiry={expiry} spot={spot:g} width={width} min_credit={min_credit} steer={steer}"
    )
    if not put_data or not put_options:
        print("[DBG-PROBE] No put_data/put_options returned.")
        return
    # build list of candidate puts below spot
    puts = []
    for i, opt in enumerate(put_options):
        try:
            k = float(opt.get("strike_price"))
        except Exception:
            continue
        if k >= spot:
            continue
        pd = put_data[i] if i < len(put_data) else {}
        prem = _safe_premium(pd, premium_field)
        if prem is None:
            continue
        puts.append((k, prem, pd))
    puts.sort(key=lambda x: x[0], reverse=True)  # nearest OTM first
    cnt = len(puts)
    ge_025 = sum(1 for _, p, _ in puts if p >= 0.25)
    print(f"[DBG-PROBE] puts<spot={cnt}, with prem>=0.25: {ge_025}")
    print(
        "[DBG-PROBE] top puts (strike@prem):",
        ", ".join([f"{int(k)}@{prem:.2f}" for k, prem, _ in puts[:8]]),
    )

    if not puts:
        print("[DBG-PROBE] No OTM puts with usable premium.")
        return

    # pick a plausible short put near-the-money OTM
    short_k, short_prem, short_pd = puts[0]
    long_k = short_k - float(width)
    # find long leg in list or closest below desired
    long_candidates = [t for t in puts if abs(t[0] - long_k) < 1e-6] or [
        t for t in puts if t[0] < short_k and t[0] <= long_k
    ]
    if not long_candidates:
        print(
            f"[DBG-PROBE] Could not find long leg at or below {long_k}. Short={short_k}."
        )
        return
    long_k, long_prem, long_pd = long_candidates[-1]  # furthest down if exact not found
    credit = max(0.0, (short_prem - long_prem))
    eff_width = float(short_k - long_k)
    print(
        f"[DBG-PROBE] probe pair: short={int(short_k)}@{short_prem:.2f}, long={int(long_k)}@{long_prem:.2f}, width={eff_width:.0f}, credit≈{credit:.2f}"
    )
    if min_credit is not None:
        ok = credit >= float(min_credit)
        print(
            f"[DBG-PROBE] credit {'meets' if ok else 'below'} min_credit={min_credit}"
        )


from strategies.strategies import sides_for_trade_type, get_strategy


# -------------------------------
# Public orchestration API
# -------------------------------


@dataclass
class RecursionConfig:
    ticker: str
    global_start_date: str  # "YYYY-MM-DD"
    global_end_date: str  # "YYYY-MM-DD"
    trade_type: str
    # core
    expiring_weekday: str = "Friday"
    expiring_wks: int = 1
    contract_qty: int = 1
    # dailytrade.py parity params
    iron_condor_width: Optional[float] = None
    target_premium_otm: Optional[float] = None
    target_delta: Optional[float] = None  # accepted; not used for strike selection
    target_steer: float = 0.0
    stop_profit_percent: Optional[float] = None
    stop_loss_action: Optional[str] = None
    vix_threshold: Optional[float] = None
    vix_correlation: Optional[float] = None


def monthly_recursive_backtest(
    ticker: str,
    global_start_date: str,
    global_end_date: str,
    *,
    trade_type: str,
    expiring_weekday: str = "Friday",
    expiring_wks: int = 1,
    contract_qty: int = 1,
    iron_condor_width: float | None = None,
    target_premium_otm: float | None = None,
    target_delta: float | None = None,
    target_steer: float = 0.0,
    stop_profit_percent: float | None = None,
    stop_loss_action: str | None = None,
    vix_threshold: float | None = None,
    vix_correlation: float | None = None,
) -> Dict[str, Any]:
    """
    Replacement for your old monthly_recursive_backtest(...).
    Splits the global window and for each slice runs the per-day engine.

    NOTE: Adjust the slicing policy below to match your original:
          (lookback windows, validation hops, etc). For now we run one pass
          over the whole range to keep behavior simple and identical to your
          daily engine.
    """
    s = get_settings()

    # ---- If you previously used lookback + validation hops, rebuild that here.
    # For now: single call covering the entire [start, end] range.
    cfg = RecursionConfig(
        iron_condor_width=iron_condor_width,
        target_premium_otm=target_premium_otm,
        target_delta=target_delta,
        target_steer=target_steer,
        stop_profit_percent=stop_profit_percent,
        stop_loss_action=stop_loss_action,
        vix_threshold=vix_threshold,
        vix_correlation=vix_correlation,
        ticker=ticker,
        global_start_date=global_start_date,
        global_end_date=global_end_date,
        trade_type=trade_type,
        expiring_weekday=expiring_weekday,
        expiring_wks=expiring_wks,
        contract_qty=contract_qty,
    )

    # Run the async per-day engine
    print("[DEBUG] Launching async backtest...")
    print("[DEBUG] launching async backtest_options_sync_or_async...")
    results = asyncio.run(
        backtest_options_sync_or_async(cfg)  # identical role to your old function
    )

    # If you used to persist monthly results to a PKL, do it here.
    # from .paths import get_monthly_backtest_file
    # out_file = get_monthly_backtest_file(ticker, global_start_date, global_end_date)
    # with open(out_file, "wb") as f:
    #     pickle.dump(results, f, protocol=pickle.HIGHEST_PROTOCOL)

    print("[DEBUG] Finished monthly_recursive_backtest, returning results")
    print(
        "[DEBUG] monthly_recursive_backtest done. Results keys:",
        (list(results.keys()) if isinstance(results, dict) else type(results)),
    )
    return results


# Compatibility wrapper for list_expiries signature drift
def _list_expiries_compat(*, weekday, start_date, end_date):
    """Build a trading_dates_df compatible with market_calendar.list_expiries().
    We avoid depending on any helper methods that may not exist on TradingCalendar
    by constructing the schedule directly with pandas_market_calendars.
    """
    import pandas as pd

    try:
        import pandas_market_calendars as mcal

        cal = mcal.get_calendar("NYSE")  # default
        sched = cal.schedule(start_date=start_date, end_date=end_date)
        df = sched.reset_index().rename(columns={"index": "date"})
        # Normalize to naive datetimes/dates as expected
        df["date"] = pd.to_datetime(df["date"]).dt.tz_localize(None)
        if "market_open" in df.columns:
            df["market_open"] = pd.to_datetime(df["market_open"]).dt.tz_localize(None)
        if "market_close" in df.columns:
            df["market_close"] = pd.to_datetime(df["market_close"]).dt.tz_localize(None)
        trading_dates_df = df
    except Exception:
        # Fallback: business days only; not as precise as the official schedule
        trading_dates_df = pd.DataFrame(
            {"date": pd.date_range(start=start_date, end=end_date, freq="B")}
        )

    return list_expiries(
        weekday=weekday,
        start_date=start_date,
        end_date=end_date,
        trading_dates_df=trading_dates_df,
    )


# -------------------------------


def _target_expiry_compat(
    *, weekday: str, as_of: date, weeks: int
) -> Optional[datetime]:
    import pandas as pd

    try:
        import pandas_market_calendars as mcal

        cal = mcal.get_calendar("NYSE")
        horizon = as_of + timedelta(days=weeks * 7 + 20)
        sched = cal.schedule(start_date=as_of, end_date=horizon)
        trading_days = pd.to_datetime(sched.index).tz_localize(None).date.tolist()
    except Exception:
        trading_days = pd.bdate_range(
            start=as_of, end=as_of + timedelta(days=weeks * 7 + 20)
        ).date.tolist()

    weekday_map = {
        "Monday": 0,
        "Tuesday": 1,
        "Wednesday": 2,
        "Thursday": 3,
        "Friday": 4,
    }
    w = weekday_map.get(weekday, 4)
    probe = as_of + timedelta(weeks=weeks)
    for d in trading_days:
        if d >= probe and d.weekday() == w:
            return datetime.combine(d, datetime.min.time())
    return None


# Daily loop (async) — main worker
# -------------------------------


async def backtest_options_sync_or_async(cfg: RecursionConfig) -> Dict[str, Any]:
    """
    Mirrors your original inner engine:
      - iterate pricing dates
      - enumerate target expirations
      - fetch chains/quotes
      - select strikes (PASTE YOUR LOGIC)
      - compute premiums (interpolate if needed)
      - assemble positions via strategies layer (no logic change)
      - simulate PnL / exit (PASTE YOUR LOGIC)
    Returns whatever aggregate structure you expect downstream (dict here).
    """

    # Preload on-disk buffered caches into memory so we fetch only true misses
    try:
        cache_dir = None
        if "_lite" in (cfg.trade_type or ""):
            cache_dir = (ROOT_DIR / "polygon_api_option_data").resolve()
        load_stored_option_data(cfg.ticker, cache_dir=cache_dir)
        print(f"[DEBUG] preloaded cached PKLs for {cfg.ticker}")
    except Exception as e:
        print(f"[DEBUG] preload skipped for {cfg.ticker}: {e}")
    s = get_settings()
    premium_field = PREMIUM_FIELD_MAP.get(s.premium_price_mode, "trade_price")

    # 0) Prep: underlying history (for spot/MA/vol, same as your original)
    hist = get_historical_prices(
        cfg.ticker,
        cfg.global_start_date,
        cfg.global_end_date,
        vol_lookback=5,
        data_source="yfinance",  # matches your default path
    )
    if hist.empty:
        return {"error": "no_price_data", "ticker": cfg.ticker}

    # Convert to a dict keyed by date for quick lookup
    close_by_date = {
        (d.date() if hasattr(d, "date") else d): float(px)
        for d, px in zip(hist["date"], hist["close"])
    }

    # Prepare VIX close values for volatility-aware targeting
    try:
        vix_hist = get_historical_prices(
            "VIX", cfg.global_start_date, cfg.global_end_date, data_source="yfinance"
        )
        vix_by_date = {
            (d.date() if hasattr(d, "date") else d): float(px)
            for d, px in zip(vix_hist["date"], vix_hist["close"])
        }
    except Exception:
        vix_by_date = {}

    # 1) Earnings filter if desired
    earnings_dates: Optional[set[date]] = None
    print(f"[DEBUG] skip_earnings={s.skip_earnings}")
    if s.skip_earnings:
        earnings_dates = get_earnings_dates(
            cfg.ticker, cfg.global_start_date, cfg.global_end_date
        )

    # 2) Async client
    print("[DEBUG] creating PolygonAPIClient...")
    async with PolygonAPIClient(api_key=s.polygon_api_key) as client:
        print("[DEBUG] PolygonAPIClient ready")
        dbg = _DebugCounters()
        # Collect results
        daily_positions: List[Dict[str, Any]] = []
        daily_pnls: List[Dict[str, Any]] = []
        open_positions: List[Dict[str, Any]] = []

        def _pos_open_date(pos: Dict[str, Any]) -> Optional[date]:
            """Return the date a position was opened, or None if unknown."""
            od = pos.get("position_open_date") or pos.get("opened_at")
            if isinstance(od, datetime):
                return od.date()
            if isinstance(od, date):
                return od
            if isinstance(od, str):
                try:
                    return datetime.strptime(od, "%Y-%m-%d").date()
                except Exception:
                    return None
            return None

        # 3) Iterate every pricing day in the window
        start_dt = datetime.strptime(cfg.global_start_date, "%Y-%m-%d").date()
        end_dt = datetime.strptime(cfg.global_end_date, "%Y-%m-%d").date()
        cur = start_dt
        print(f"[DEBUG] pricing day loop: start={start_dt}, end={end_dt}")

        # Strategy -> which sides (call/put/both)
        needed_sides = sides_for_trade_type(cfg.trade_type)
        call_put_flag = (
            "call_put_both" if set(needed_sides) == {"call", "put"} else needed_sides[0]
        )

        # Cache of trading calendar dates (if you have one already, reuse)
        # Otherwise, we'll derive expiries per pricing day via list_expiries(...)
        while cur <= end_dt:
            dbg.days_total += 1
            pcs_ts = None
            # skip non-price days
            spot = close_by_date.get(cur)
            vix_value = vix_by_date.get(cur, 0.0)
            if (cur.toordinal() - start_dt.toordinal()) % 20 == 0:
                print(f"[DEBUG] day={cur} spot={spot}")
            if spot is None:
                dbg.days_no_price += 1
                cur += timedelta(days=1)
                continue

            # skip earnings if configured
            if earnings_dates and cur in earnings_dates:
                dbg.days_skipped_earnings += 1
                cur += timedelta(days=1)
                continue

            as_of_str = cur.strftime("%Y-%m-%d")

            # 3a) Choose a single target expiration (Friday/Wed cadence)
            print(f"[DEBUG] computing expiries for as_of={as_of_str}")
            target_dt = _target_expiry_compat(
                weekday=cfg.expiring_weekday, as_of=cur, weeks=cfg.expiring_wks
            )
            if not target_dt:
                cur += timedelta(days=1)
                continue
            expiration_str = target_dt.strftime("%Y-%m-%d")

            # Determine whether a position with a different expiration was opened today
            already_open = any(
                (_pos_open_date(p) == cur) and p.get("expiration") != expiration_str
                for p in open_positions
            )

            # 3b) Pull chains + maybe batch fetch missing quotes
            # _target_expiry_compat returns a datetime; convert to date for comparisons
            this_exp = target_dt.date()
            counter = 0
            while True:
                expiration_str = this_exp.strftime("%Y-%m-%d")
                print(
                    f"[DEBUG] pulling option chain: expiry={expiration_str}, as_of={as_of_str}, side={call_put_flag}"
                )
                call_data, put_data, call_opts, put_opts, strike_range = (
                    await pull_option_chain_data(
                        ticker=cfg.ticker,
                        call_put=call_put_flag,
                        expiration_str=expiration_str,
                        as_of_str=as_of_str,
                        close_price=spot,
                        client=client,
                        force_otm=False,
                        force_update=False,
                    )
                )
                print(
                    f"[DEBUG] chain pulled: calls={len(call_data) if call_data else 0}, puts={len(put_data) if put_data else 0}, strike_range={strike_range}"
                )
                dbg.expiries_considered += 1
                need_call = "call" in call_put_flag
                need_put = "put" in call_put_flag
                have_call = bool(call_data) or not need_call
                have_put = bool(put_data) or not need_put
                if have_call and have_put:
                    break
                counter += 1
                # Compare dates to avoid type mismatch when loop index is a `date`
                if this_exp <= cur or counter > 30:
                    break
                this_exp -= timedelta(days=1)
                if counter > 1 and this_exp.weekday() != 4:
                    continue

            if ("call" in call_put_flag and not call_data) or (
                "put" in call_put_flag and not put_data
            ):
                dbg.expiries_skipped_no_chain += 1
                cur += timedelta(days=1)
                print(f"[DEBUG] skipping expiry {expiration_str}: no chain data")
                continue

            position = None
            if not already_open:
                sc_k = lc_k = sp_k = lp_k = None
                dbg_sel = {
                    "puts_total": 0,
                    "puts_below_spot": 0,
                    "meets_premium": 0,
                    "chosen_short_put": None,
                    "chosen_long_put": None,
                }  # float
                sc_p = lc_p = sp_p = lp_p = None  # float
                have_short_call = have_long_call = False
                have_short_put = have_long_put = False

                # ========== PASTE BLOCK 1: STRIKE SELECTION (unchanged) ==========
                # Use your existing strike selection logic here to compute:
                #   sc_k, sc_p  (short call strike/premium)
                #   lc_k, lc_p  (long  call strike/premium)
                #   sp_k, sp_p  (short put  strike/premium)
                #   lp_k, lp_p  (long  put  strike/premium)
                #
                # Notes:
                # - If your chosen premium is missing (0 or None), call interpolate_option_price()
                #   to estimate (same guards/flags as your old code).
                # - Examples for interpolation:
                #
                # sc_p = sc_p or (await interpolate_option_price(
                #     ticker=cfg.ticker,
                #     close_price_today=spot,
                #     strike_price_to_interpolate=sc_k,
                #     option_type="call",
                #     expiration_date=expiration_str,
                #     pricing_date=as_of_str,
                #     stored_option_price=stored_option_price,
                #     premium_field=premium_field,
                #     price_interpolate_flag=s.price_interpolate,
                #     client=client,
                # ))
                #
                # Compute deltas if you need them for filters:
                # calculate_delta(cfg.ticker, as_of_str, expiration_str, "call", force_delta_update=False)
                # calculate_delta(cfg.ticker, as_of_str, expiration_str, "put",  force_delta_update=False)
                #
                # === BEGIN PCS selection using (put_opts, put_data); target_prem_otm = target PRICE ===
                try:
                    # settings decide which premium field to read from the data array
                    s = get_settings()
                    premium_field = PREMIUM_FIELD_MAP.get(
                        s.premium_price_mode, "trade_price"
                    )

                    # Build candidates by zipping meta (put_opts) with data (put_data)
                    candidates = []
                    _metas = (
                        put_opts or []
                    )  # meta rows: {'strike_price', 'expiration_date', 'option_ticker', ...}
                    _datas = (
                        put_data or []
                    )  # price rows aligned by index: {'trade_price'/'mid_price'/...}
                    if not _metas:
                        print(
                            f"[DBG] no put_opts for {cfg.ticker} {as_of_str}->{expiration_str} (strike_range={strike_range})"
                        )

                    for i, meta in enumerate(_metas):
                        try:
                            k = float(meta.get("strike_price"))
                        except Exception:
                            print(
                                "[DBG] skipping put meta with invalid strike_price:",
                                meta,
                            )
                            continue
                        d = _datas[i] if i < len(_datas) else {}
                        price = _price_from_data(d, premium_field)
                        candidates.append(
                            {"strike": k, "price": price, "meta": meta, "data": d}
                        )

                    if candidates:
                        kmin = min(x["strike"] for x in candidates)
                        kmax = max(x["strike"] for x in candidates)
                        priced = sum(1 for x in candidates if x["price"] is not None)
                        print(
                            f"[DBG] put candidates: n={len(candidates)} priced={priced} strikes=[{kmin},{kmax}] spot={spot} mode={s.premium_price_mode}"
                        )

                    # OTM only with a usable price
                    otm_puts = [
                        r
                        for r in candidates
                        if r["strike"] < spot and (r["price"] is not None)
                    ]
                    if not otm_puts:
                        print(
                            f"[DBG] no OTM put candidates w/ price for {cfg.ticker} {as_of_str}->{expiration_str} (spot={spot})"
                        )
                    else:
                        # knobs
                        width = float(getattr(cfg, "iron_condor_width", 10.0) or 10.0)

                        # 1) PRICE target using reference transformation
                        call_tgt, put_tgt = _compute_premium_targets(
                            cfg, cur, expiration_str, vix_value
                        )
                        target_price = put_tgt

                        # 2) DELTA target (optionally steered)
                        target_delta = None
                        if getattr(cfg, "target_delta", None) is not None:
                            try:
                                target_delta = float(cfg.target_delta)
                            except Exception:
                                target_delta = None
                        if target_delta is not None and getattr(
                            cfg, "target_steer", None
                        ):
                            try:
                                target_delta *= float(cfg.target_steer)
                            except Exception:
                                pass
                        if target_delta is not None:
                            target_delta = max(0.01, min(0.49, abs(target_delta)))
                            # get per-strike delta (map by strike_price)
                            try:
                                delta_map = calculate_delta(
                                    cfg.ticker,
                                    as_of_str,
                                    expiration_str,
                                    "put",
                                    force_delta_update=False,
                                )
                            except Exception:
                                delta_map = {}
                        else:
                            delta_map = {}

                        # Build scored list
                        scored = []
                        for r in otm_puts:
                            k = r["strike"]
                            price = r["price"]
                            otm_pct = (spot - k) / spot if spot else 0.0
                            d = None
                            if delta_map:
                                d = delta_map.get(round(k, 2)) or delta_map.get(k)
                                try:
                                    d = abs(float(d)) if d is not None else None
                                except Exception:
                                    d = None
                            scored.append(
                                {
                                    "strike": k,
                                    "price": price,
                                    "otm_pct": otm_pct,
                                    "delta": d,
                                }
                            )

                        # Choose short put
                        sp = None
                        reason = ""
                        if target_price is not None:
                            cands = [x for x in scored if x["price"] is not None]
                            if cands:
                                sp = min(
                                    cands, key=lambda x: abs(x["price"] - target_price)
                                )
                                reason = f"price≈{sp['price']:.3f} vs target {target_price:.3f}"

                        if sp is None and target_delta is not None:
                            cands = [x for x in scored if x["delta"] is not None]
                            if cands:
                                sp = min(
                                    cands, key=lambda x: abs(x["delta"] - target_delta)
                                )
                                reason = f"delta≈{sp['delta']:.3f} vs target {target_delta:.3f}"

                        if sp is None:
                            # fallback ~10% OTM
                            sp = min(scored, key=lambda x: abs(x["otm_pct"] - 0.10))
                            reason = f"fallback OTM≈{sp['otm_pct']:.2%}"

                        sp_k, sp_p = sp["strike"], sp["price"]

                        # Long put: aim width lower; nearest available ≤ target with price
                        lp_target = sp_k - width
                        under = [
                            x
                            for x in scored
                            if x["strike"] <= lp_target and x["price"] is not None
                        ]

                        # If nothing at/below target, pick the CLOSEST strike strictly BELOW the short
                        if not under:
                            under = [
                                x
                                for x in scored
                                if x["strike"] < sp_k and x["price"] is not None
                            ]

                        lp_k = lp_p = None
                        if under:
                            lp = min(under, key=lambda x: abs(x["strike"] - lp_target))
                            lp_k, lp_p = lp["strike"], lp["price"]

                        # FINAL sanity: long must be strictly below short; otherwise try the best available below short
                        if lp_k is None or lp_k >= sp_k:
                            lower = [
                                x
                                for x in scored
                                if x["strike"] < sp_k and x["price"] is not None
                            ]
                            if lower:
                                # choose the highest strike below short (closest, ensures positive width)
                                best = max(lower, key=lambda x: x["strike"])
                                lp_k, lp_p = best["strike"], best["price"]
                            else:
                                # no valid long; skip building the spread for this day
                                have_long_put = False
                                have_short_put = sp_k is not None and sp_p is not None
                                print(
                                    f"[DBG] PCS skip: no long put below SP {sp_k} available; strikes range min={min(x['strike'] for x in scored):g}"
                                )
                            # only set have_long_put if we ended up with a valid one
                        if lp_k is not None and lp_k < sp_k:
                            have_long_put = True
                        else:
                            have_long_put = False

                        have_short_put = sp_k is not None and sp_p is not None

                        ts_now = datetime.utcnow().isoformat()
                        print(
                            f"[DBG] PCS {cfg.ticker} {as_of_str}->{expiration_str}: "
                            f"SP {sp_k} @ {sp_p} ({reason}); "
                            f"LP target {lp_target} → {lp_k} @ {lp_p}; "
                            f"width={(sp_k - lp_k) if (lp_k is not None and sp_k is not None) else 'NA'} @ {ts_now}"
                        )
                        pcs_ts = time.perf_counter()
                except Exception as e:
                    print(f"[DBG] PCS selection exception: {e}")
                # === END PCS selection using (put_opts, put_data); target_prem_otm = target PRICE ===

                # 3c) Build the position using strategies (no logic change to shape/margin)
                strat = get_strategy(cfg.trade_type)
                build_kwargs: Dict[str, Any] = dict(
                    underlying=cfg.ticker,
                    expiration=expiration_str,
                    opened_at=as_of_str,
                    qty=int(cfg.contract_qty),
                )
                if "call" in needed_sides:
                    if have_short_call and sc_k is not None and sc_p:
                        build_kwargs["short_call"] = (float(sc_k), float(sc_p))
                    if have_long_call and lc_k is not None and lc_p:
                        build_kwargs["long_call"] = (float(lc_k), float(lc_p))
                if "put" in needed_sides:
                    if have_short_put and sp_k is not None and sp_p:
                        build_kwargs["short_put"] = (float(sp_k), float(sp_p))
                    if have_long_put and lp_k is not None and lp_p:
                        build_kwargs["long_put"] = (float(lp_k), float(lp_p))

                    # Strategy may raise if a required leg is missing; guard as you did before
                    try:
                        position = strat.build_position(**build_kwargs).to_dict()
                    except Exception as e:
                        # skip this date/expiry if legs incomplete
                        position = None

                if position is not None:
                    daily_positions.append(position)
                    dbg.positions_built += 1

            # ========== PASTE BLOCK 2: P&L / EXIT / ACCOUNTING (unchanged) ==========
            # Here paste your existing code that:
            #   - computes cashflows (credit/debit)
            #   - tracks margin requirements
            #   - exits early if profit target / stop is hit
            #   - realizes P&L at expiration or at exit date
            #
            # Append a summary dict to daily_pnls (or however you used to record it).
            #
            else:
                print(
                    f"[DEBUG] day={cur} skipped: already have open position for expiry {expiration_str}"
                )
            # ---> BEGIN YOUR P&L / EXIT LOGIC
            # --- Early exit & MTM logic (inspired by polygonio_dailytrade.py) ---
            # Normalize convenience
            t = cfg.ticker.upper()
            premium_field = PREMIUM_FIELD_MAP.get(
                get_settings().premium_price_mode, "trade_price"
            )

            def _get_price_from_store(side: str, strike: float) -> float | None:
                try:
                    d1 = stored_option_price.get(t, {}).get(as_of_str, {})
                    d2 = d1.get(round(float(strike), 2), {})
                    d3 = d2.get(expiration_str, {})
                    leaf = d3.get(side, {}) if isinstance(d3, dict) else {}
                    v = leaf.get(premium_field)
                    if v is not None:
                        return float(v)
                    bid = leaf.get("bid_price")
                    ask = leaf.get("ask_price")
                    if bid is not None and ask is not None:
                        return (float(bid) + float(ask)) / 2.0
                except Exception:
                    return None
                return None

            # Helper to append/update open_positions on open day
            def _register_open_position(position_dict: Dict[str, Any]):
                """Register a newly-opened position in the open list.

                ``position_dict`` is already appended to ``daily_positions`` above.
                To ensure any later mutations (e.g. call/put closure fields) are
                reflected in the final ``positions`` output, we must operate on
                the same dictionary object rather than a copy.  Otherwise the
                open/close logic below would update a separate object and the
                caller would never see the enriched fields.
                """

                # Use the original dict so that open_positions and daily_positions
                # share the same reference.
                pos = position_dict

                pos.setdefault(
                    "position_open_date", datetime.strptime(as_of_str, "%Y-%m-%d")
                )
                pos.setdefault("call_closed_by_stop", False)
                pos.setdefault("put_closed_by_stop", False)
                pos.setdefault("call_closed_date", None)
                pos.setdefault("put_closed_date", None)

                # Extract per-leg info
                for leg in position_dict.get("legs", []):
                    side = leg.get("side")
                    action = leg.get("action")
                    strike = float(leg.get("strike", 0.0))
                    prem = float(leg.get("premium", 0.0))
                    if side == "call" and action == "sell":
                        pos["call_strike_sold"] = strike
                        pos["short_call_prem_open"] = prem
                    if side == "call" and action == "buy":
                        pos["call_strike_bought"] = strike
                        pos["long_call_prem_open"] = prem
                    if side == "put" and action == "sell":
                        pos["put_strike_sold"] = strike
                        pos["short_put_prem_open"] = prem
                    if side == "put" and action == "buy":
                        pos["put_strike_bought"] = strike
                        pos["long_put_prem_open"] = prem

                open_positions.append(pos)

            # Register this newly-opened position, if any
            if position is not None:
                _register_open_position(position)

            # Evaluate ALL open positions (including the one we just opened) for early exits or expiration
            # DTE window: 'expiring soon' = half of configured expiring_wks
            dte_soon_days = int((cfg.expiring_wks or 1) * 7 / 2)

            still_open: List[Dict[str, Any]] = []
            for pos in open_positions:
                try:
                    exp_dt = datetime.strptime(pos.get("expiration"), "%Y-%m-%d").date()
                except Exception:
                    # if expiration is already a date object
                    exp_dt = pos.get("expiration")
                    if isinstance(exp_dt, str):
                        try:
                            exp_dt = datetime.strptime(exp_dt, "%Y-%m-%d").date()
                        except Exception:
                            continue
                # Skip invalid
                if exp_dt is None:
                    continue

                # Entry credits (dollars)
                entry_credit_call = 0.0
                if (
                    pos.get("short_call_prem_open")
                    and pos.get("long_call_prem_open") is not None
                ):
                    entry_credit_call = (
                        float(pos.get("short_call_prem_open", 0.0))
                        - float(pos.get("long_call_prem_open", 0.0))
                    ) * 100.0
                entry_credit_put = 0.0
                if (
                    pos.get("short_put_prem_open")
                    and pos.get("long_put_prem_open") is not None
                ):
                    entry_credit_put = (
                        float(pos.get("short_put_prem_open", 0.0))
                        - float(pos.get("long_put_prem_open", 0.0))
                    ) * 100.0

                # If expired today or earlier: settle at intrinsic
                if exp_dt <= cur:
                    close_price = spot if spot is not None else 0.0
                    # CALL vertical payoff (loss positive in points)
                    if (
                        pos.get("short_call_prem_open", 0)
                        and pos.get("call_closed_date") is None
                    ):
                        sc_loss = max(
                            close_price - pos.get("call_strike_sold", 0.0), 0.0
                        )
                        lc_gain = max(
                            close_price - pos.get("call_strike_bought", 0.0), 0.0
                        )
                        call_loss_final = sc_loss - lc_gain  # points
                        pos["call_closed_date"] = cur
                        pos["call_closed_by_stop"] = True
                        pos["call_closed_profit"] = entry_credit_call - (
                            call_loss_final * 100.0
                        )
                    if (
                        pos.get("short_put_prem_open", 0)
                        and pos.get("put_closed_date") is None
                    ):
                        sp_loss = max(
                            pos.get("put_strike_sold", 0.0) - close_price, 0.0
                        )
                        lp_gain = max(
                            pos.get("put_strike_bought", 0.0) - close_price, 0.0
                        )
                        put_loss_final = sp_loss - lp_gain  # points
                        pos["put_closed_date"] = cur
                        pos["put_closed_by_stop"] = True
                        pos["put_closed_profit"] = entry_credit_put - (
                            put_loss_final * 100.0
                        )
                    # drop from open list
                    continue

                # Otherwise, try an early exit
                dte = (exp_dt - cur).days
                expiring_soon = dte <= dte_soon_days

                # CALL leg close cost (points)
                close_call_cost = None
                if pos.get("short_call_prem_open", 0) and not pos.get(
                    "call_closed_by_stop", False
                ):
                    sc = pos.get("call_strike_sold")
                    lc = pos.get("call_strike_bought")
                    sc_p = _get_price_from_store("call", sc)
                    lc_p = _get_price_from_store("call", lc) if lc is not None else 0.0

                    if sc_p is None or lc_p is None:
                        try:
                            from .pricing import interpolate_option_price as _interp

                            exp_s = exp_dt.strftime("%Y-%m-%d")  # exp_dt is a date
                            # IMPORTANT: await the coroutine in this async function
                            if sc_p is None:
                                sc_p = await _interp(
                                    t,
                                    float(spot or 0.0),
                                    float(sc),
                                    "call",
                                    exp_s,
                                    as_of_str,
                                    premium_field=premium_field,
                                    price_interpolate_flag=get_settings().price_interpolate,
                                    client=client,
                                )
                            if lc is not None and lc_p is None:
                                lc_p = await _interp(
                                    t,
                                    float(spot or 0.0),
                                    float(lc),
                                    "call",
                                    exp_s,
                                    as_of_str,
                                    premium_field=premium_field,
                                    price_interpolate_flag=get_settings().price_interpolate,
                                    client=client,
                                )
                        except Exception:
                            pass

                    # Only compute if both legs have numbers
                    try:
                        if sc_p is not None and lc_p is not None:
                            close_call_cost = float(sc_p) - float(lc_p)
                    except Exception:
                        close_call_cost = None

                # PUT leg close cost (points)
                close_put_cost = None
                if pos.get("short_put_prem_open", 0) and not pos.get(
                    "put_closed_by_stop", False
                ):
                    sp = pos.get("put_strike_sold")
                    lp = pos.get("put_strike_bought")
                    sp_p = _get_price_from_store("put", sp)
                    lp_p = _get_price_from_store("put", lp) if lp is not None else 0.0

                    if sp_p is None or lp_p is None:
                        try:
                            from .pricing import interpolate_option_price as _interp

                            exp_s = exp_dt.strftime("%Y-%m-%d")
                            if sp_p is None:
                                sp_p = await _interp(
                                    t,
                                    float(spot or 0.0),
                                    float(sp),
                                    "put",
                                    exp_s,
                                    as_of_str,
                                    premium_field=premium_field,
                                    price_interpolate_flag=get_settings().price_interpolate,
                                    client=client,
                                )
                            if lp is not None and lp_p is None:
                                lp_p = await _interp(
                                    t,
                                    float(spot or 0.0),
                                    float(lp),
                                    "put",
                                    exp_s,
                                    as_of_str,
                                    premium_field=premium_field,
                                    price_interpolate_flag=get_settings().price_interpolate,
                                    client=client,
                                )
                        except Exception:
                            pass

                    try:
                        if sp_p is not None and lp_p is not None:
                            close_put_cost = float(sp_p) - float(lp_p)
                    except Exception:
                        close_put_cost = None

                # Triggers per leg (mirror dailytrade.py semantics)
                tp = (
                    float(cfg.stop_profit_percent)
                    if (cfg.stop_profit_percent not in (None, 0, "0"))
                    else None
                )
                # For now we don't implement hold_to_expiration toggles; always use tp if provided.
                commission = 2 * 0.5  # $1 round trip placeholder

                # CALL leg decision
                if (
                    close_call_cost is not None
                    and entry_credit_call > 0
                    and not pos.get("call_closed_by_stop", False)
                ):
                    cc_dollars = close_call_cost * 100.0
                    call_trigger_profit = (tp is not None) and (
                        0 < cc_dollars <= tp * entry_credit_call
                    )
                    call_trigger_loss = cc_dollars >= 50 * entry_credit_call
                    call_trigger_exp = (
                        0 < cc_dollars <= 2 * entry_credit_call
                    ) and expiring_soon
                    if call_trigger_profit or call_trigger_exp or call_trigger_loss:
                        realised_loss = round(-cc_dollars, 2) - commission
                        pos["call_closed_by_stop"] = True
                        pos["call_closed_date"] = cur
                        pos["call_closed_profit"] = entry_credit_call + realised_loss

                # PUT leg decision
                if (
                    close_put_cost is not None
                    and entry_credit_put > 0
                    and not pos.get("put_closed_by_stop", False)
                ):
                    pc_dollars = close_put_cost * 100.0
                    put_trigger_profit = (tp is not None) and (
                        0 < pc_dollars <= tp * entry_credit_put
                    )
                    put_trigger_loss = pc_dollars >= 50 * entry_credit_put
                    put_trigger_exp = (
                        0 < pc_dollars <= 2 * entry_credit_put
                    ) and expiring_soon
                    if put_trigger_profit or put_trigger_exp or put_trigger_loss:
                        realised_loss = round(-pc_dollars, 2) - commission
                        pos["put_closed_by_stop"] = True
                        pos["put_closed_date"] = cur
                        pos["put_closed_profit"] = entry_credit_put + realised_loss

                # Keep for filtering after evaluating both legs
                still_open.append(pos)

            # Replace open_positions with positions that still have an open leg
            # Treat a leg as closed if it was never opened (no corresponding short premium)
            open_positions = [
                p
                for p in still_open
                if not (
                    (
                        p.get("call_closed_by_stop", False)
                        or p.get("short_call_prem_open") is None
                    )
                    and (
                        p.get("put_closed_by_stop", False)
                        or p.get("short_put_prem_open") is None
                    )
                )
            ]

            # bookkeeping row
            pnl_row = {
                "as_of": as_of_str,
                "expiration": expiration_str,
                "trade_type": cfg.trade_type,
                "underlying": cfg.ticker,
                "qty": cfg.contract_qty,
                "spot": spot,
                "open_positions": len(open_positions),
            }
            ts_now = datetime.utcnow().isoformat()
            if pcs_ts is not None:
                elapsed = time.perf_counter() - pcs_ts
                print(
                    f"pnl_row init: {pnl_row} open_positions={len(open_positions)} "
                    f"dt={elapsed:.2f}s @ {ts_now}"
                )
            else:
                print(
                    f"pnl_row init: {pnl_row} open_positions={len(open_positions)} @ {ts_now}"
                )
            breakpoint()
            daily_pnls.append(pnl_row)
            # <--- END YOUR P&L / EXIT LOGIC
            # <--- END YOUR P&L / EXIT LOGIC
            # =================================================================

            cur += timedelta(days=1)

    # Optionally persist caches as you go (same as before)
    try:
        print("[DEBUG] saving cached option data...")
        cache_dir = None
        if "_lite" in (cfg.trade_type or ""):
            cache_dir = (ROOT_DIR / "polygon_api_option_data").resolve()
        unsaved = option_data_unsaved_count(cfg.ticker, cache_dir=cache_dir)
        print(f"[DEBUG] unsaved entries: {unsaved}")
        if unsaved > OPTION_DATA_SAVE_THRESHOLD:
            save_stored_option_data(cfg.ticker, cache_dir=cache_dir)
            print("[DEBUG] saved.")
        else:
            print(
                f"[DEBUG] unsaved entries ({unsaved}) below threshold; skip saving."
            )
    except Exception:
        pass

    print(dbg.summary())
    # Return whatever structure you expect downstream
    return {
        "ticker": cfg.ticker,
        "start": cfg.global_start_date,
        "end": cfg.global_end_date,
        "trade_type": cfg.trade_type,
        "positions": daily_positions,
        "pnl": daily_pnls,
        "debug": dbg.__dict__,
    }<|MERGE_RESOLUTION|>--- conflicted
+++ resolved
@@ -42,11 +42,8 @@
 from .paths import ROOT_DIR
 
 
-<<<<<<< HEAD
 OPTION_DATA_SAVE_THRESHOLD = 50  # minimum new entries before persisting caches
 
-=======
->>>>>>> 17d73acb
 # --- helpers for PCS selection ---
 def _mid_from_quotes(d: dict) -> float | None:
     bid = d.get("bid_price") or d.get("bid")
