# polygonio/recursive_backtest.py
from __future__ import annotations

import asyncio
import time
import math
from dataclasses import dataclass
from datetime import datetime, timedelta, date
from typing import Any, Dict, Iterable, List, Optional, Tuple


class _DebugCounters:
    def __init__(self):
        self.days_total = 0
        self.days_no_price = 0
        self.days_skipped_earnings = 0
        self.expiries_considered = 0
        self.expiries_skipped_no_chain = 0
        self.expiries_skipped_no_strikes = 0
        self.positions_built = 0
        self.exceptions = 0

    def summary(self):
        return (
            f"[DBG] days={self.days_total} no_price={self.days_no_price} "
            f"earnings_skips={self.days_skipped_earnings} expiries={self.expiries_considered} "
            f"no_chain={self.expiries_skipped_no_chain} no_strikes={self.expiries_skipped_no_strikes} "
            f"positions_built={self.positions_built} exceptions={self.exceptions}"
        )


from .cache_io import load_stored_option_data
from .config import get_settings, PREMIUM_FIELD_MAP
from .prices import get_historical_prices
from .earnings import get_earnings_dates
from .market_calendar import list_expiries  # maps your old get_all_weekdays
from .poly_client import PolygonAPIClient
from .chains import pull_option_chain_data
from .pricing import interpolate_option_price, calculate_delta
from .cache_io import stored_option_price, save_stored_option_data
from .symbols import convert_polygon_to_etrade_ticker
from .paths import ROOT_DIR


# --- helpers for PCS selection ---
def _mid_from_quotes(d: dict) -> float | None:
    bid = d.get("bid_price") or d.get("bid")
    ask = d.get("ask_price") or d.get("ask")
    try:
        if bid is not None and ask is not None:
            return (float(bid) + float(ask)) / 2.0
    except Exception:
        pass
    return None


def _price_from_data(d: dict, premium_field: str) -> float | None:
    if not isinstance(d, dict):
        return None
    v = d.get(premium_field)
    if v is not None:
        try:
            return float(v)
        except Exception:
            pass
    # fallbacks
    for k in (
        "mid_price",
        "mark_price",
        "last_price",
        "close_price",
        "trade_price",
        "price",
    ):
        v = d.get(k)
        if v is not None:
            try:
                return float(v)
            except Exception:
                continue
    return _mid_from_quotes(d)


# --- end helpers ---


def _safe_premium(d: dict, preferred_key: str) -> float | None:
    if not isinstance(d, dict):
        return None
    for k in (
        preferred_key,
        "trade_price",
        "mid_price",
        "close_price",
        "ask_price",
        "bid_price",
    ):
        v = d.get(k)
        try:
            if v is None:
                continue
            fv = float(v)
            if fv > 0:
                return fv
        except Exception:
            continue
    return None


def _compute_premium_targets(
    cfg: "RecursionConfig",
    cur: date,
    expiration_str: str,
    vix_value: float,
) -> Tuple[Optional[float], Optional[float]]:
    """
    Mirror the premium target transformation from the legacy _reference.py.

    Converts the user-facing `target_premium_otm` into per-side premium
    targets adjusted for days to expiry, steering bias, and VIX correlation.

    Returns a tuple (call_target, put_target).
    """

    tpo = getattr(cfg, "target_premium_otm", None)
    if tpo is None:
        return None, None
    try:
        tpo = float(tpo)
    except Exception:
        return None, None

    try:
        exp_date = datetime.strptime(expiration_str, "%Y-%m-%d").date()
    except Exception:
        return None, None

    days = max(1, (exp_date - cur).days)
    steer = float(getattr(cfg, "target_steer", 0.0) or 0.0)
    vix_thresh = float(getattr(cfg, "vix_threshold", 0.0) or 0.0)
    vix_corr = float(getattr(cfg, "vix_correlation", 0.0) or 0.0)

    base_call = tpo * math.sqrt(days) * (1 - steer)
    base_put = tpo * math.sqrt(days) * (1 + steer)

    # Apply VIX adjustment and strategy-specific zeros
    if cfg.trade_type == "put_credit_spread":
        call_target = 0.0
    else:
        call_target = max(
            base_call / 1.5, base_call * (1 - (vix_value - vix_thresh) * vix_corr)
        )

    if cfg.trade_type in ["call_credit_spread", "covered_call"]:
        put_target = 0.0
    else:
        put_target = max(
            base_put / 1.5, base_put * (1 + (vix_value - vix_thresh) * vix_corr)
        )

    return call_target, put_target


def _probe_put_credit_spread(
    *,
    ticker: str,
    as_of: str,
    expiry: str,
    spot: float,
    put_data: list | None,
    put_options: list | None,
    premium_field: str,
    width: float | int,
    min_credit: float | None = None,
    steer: float | None = None,
) -> None:
    print(
        f"[DBG-PROBE] PCS probe: {ticker} as_of={as_of} expiry={expiry} spot={spot:g} width={width} min_credit={min_credit} steer={steer}"
    )
    if not put_data or not put_options:
        print("[DBG-PROBE] No put_data/put_options returned.")
        return
    # build list of candidate puts below spot
    puts = []
    for i, opt in enumerate(put_options):
        try:
            k = float(opt.get("strike_price"))
        except Exception:
            continue
        if k >= spot:
            continue
        pd = put_data[i] if i < len(put_data) else {}
        prem = _safe_premium(pd, premium_field)
        if prem is None:
            continue
        puts.append((k, prem, pd))
    puts.sort(key=lambda x: x[0], reverse=True)  # nearest OTM first
    cnt = len(puts)
    ge_025 = sum(1 for _, p, _ in puts if p >= 0.25)
    print(f"[DBG-PROBE] puts<spot={cnt}, with prem>=0.25: {ge_025}")
    print(
        "[DBG-PROBE] top puts (strike@prem):",
        ", ".join([f"{int(k)}@{prem:.2f}" for k, prem, _ in puts[:8]]),
    )

    if not puts:
        print("[DBG-PROBE] No OTM puts with usable premium.")
        return

    # pick a plausible short put near-the-money OTM
    short_k, short_prem, short_pd = puts[0]
    long_k = short_k - float(width)
    # find long leg in list or closest below desired
    long_candidates = [t for t in puts if abs(t[0] - long_k) < 1e-6] or [
        t for t in puts if t[0] < short_k and t[0] <= long_k
    ]
    if not long_candidates:
        print(
            f"[DBG-PROBE] Could not find long leg at or below {long_k}. Short={short_k}."
        )
        return
    long_k, long_prem, long_pd = long_candidates[-1]  # furthest down if exact not found
    credit = max(0.0, (short_prem - long_prem))
    eff_width = float(short_k - long_k)
    print(
        f"[DBG-PROBE] probe pair: short={int(short_k)}@{short_prem:.2f}, long={int(long_k)}@{long_prem:.2f}, width={eff_width:.0f}, credit≈{credit:.2f}"
    )
    if min_credit is not None:
        ok = credit >= float(min_credit)
        print(
            f"[DBG-PROBE] credit {'meets' if ok else 'below'} min_credit={min_credit}"
        )


from strategies.strategies import sides_for_trade_type, get_strategy


# -------------------------------
# Public orchestration API
# -------------------------------


@dataclass
class RecursionConfig:
    ticker: str
    global_start_date: str  # "YYYY-MM-DD"
    global_end_date: str  # "YYYY-MM-DD"
    trade_type: str
    # core
    expiring_weekday: str = "Friday"
    expiring_wks: int = 1
    contract_qty: int = 1
    # dailytrade.py parity params
    iron_condor_width: Optional[float] = None
    target_premium_otm: Optional[float] = None
    target_delta: Optional[float] = None  # accepted; not used for strike selection
    target_steer: float = 0.0
    stop_profit_percent: Optional[float] = None
    stop_loss_action: Optional[str] = None
    vix_threshold: Optional[float] = None
    vix_correlation: Optional[float] = None


def monthly_recursive_backtest(
    ticker: str,
    global_start_date: str,
    global_end_date: str,
    *,
    trade_type: str,
    expiring_weekday: str = "Friday",
    expiring_wks: int = 1,
    contract_qty: int = 1,
    iron_condor_width: float | None = None,
    target_premium_otm: float | None = None,
    target_delta: float | None = None,
    target_steer: float = 0.0,
    stop_profit_percent: float | None = None,
    stop_loss_action: str | None = None,
    vix_threshold: float | None = None,
    vix_correlation: float | None = None,
) -> Dict[str, Any]:
    """
    Replacement for your old monthly_recursive_backtest(...).
    Splits the global window and for each slice runs the per-day engine.

    NOTE: Adjust the slicing policy below to match your original:
          (lookback windows, validation hops, etc). For now we run one pass
          over the whole range to keep behavior simple and identical to your
          daily engine.
    """
    s = get_settings()

    # ---- If you previously used lookback + validation hops, rebuild that here.
    # For now: single call covering the entire [start, end] range.
    cfg = RecursionConfig(
        iron_condor_width=iron_condor_width,
        target_premium_otm=target_premium_otm,
        target_delta=target_delta,
        target_steer=target_steer,
        stop_profit_percent=stop_profit_percent,
        stop_loss_action=stop_loss_action,
        vix_threshold=vix_threshold,
        vix_correlation=vix_correlation,
        ticker=ticker,
        global_start_date=global_start_date,
        global_end_date=global_end_date,
        trade_type=trade_type,
        expiring_weekday=expiring_weekday,
        expiring_wks=expiring_wks,
        contract_qty=contract_qty,
    )

    # Run the async per-day engine
    print("[DEBUG] Launching async backtest...")
    print("[DEBUG] launching async backtest_options_sync_or_async...")
    results = asyncio.run(
        backtest_options_sync_or_async(cfg)  # identical role to your old function
    )

    # If you used to persist monthly results to a PKL, do it here.
    # from .paths import get_monthly_backtest_file
    # out_file = get_monthly_backtest_file(ticker, global_start_date, global_end_date)
    # with open(out_file, "wb") as f:
    #     pickle.dump(results, f, protocol=pickle.HIGHEST_PROTOCOL)

    print("[DEBUG] Finished monthly_recursive_backtest, returning results")
    print(
        "[DEBUG] monthly_recursive_backtest done. Results keys:",
        (list(results.keys()) if isinstance(results, dict) else type(results)),
    )
    return results


# Compatibility wrapper for list_expiries signature drift
def _list_expiries_compat(*, weekday, start_date, end_date):
    """Build a trading_dates_df compatible with market_calendar.list_expiries().
    We avoid depending on any helper methods that may not exist on TradingCalendar
    by constructing the schedule directly with pandas_market_calendars.
    """
    import pandas as pd

    try:
        import pandas_market_calendars as mcal

        cal = mcal.get_calendar("NYSE")  # default
        sched = cal.schedule(start_date=start_date, end_date=end_date)
        df = sched.reset_index().rename(columns={"index": "date"})
        # Normalize to naive datetimes/dates as expected
        df["date"] = pd.to_datetime(df["date"]).dt.tz_localize(None)
        if "market_open" in df.columns:
            df["market_open"] = pd.to_datetime(df["market_open"]).dt.tz_localize(None)
        if "market_close" in df.columns:
            df["market_close"] = pd.to_datetime(df["market_close"]).dt.tz_localize(None)
        trading_dates_df = df
    except Exception:
        # Fallback: business days only; not as precise as the official schedule
        trading_dates_df = pd.DataFrame(
            {"date": pd.date_range(start=start_date, end=end_date, freq="B")}
        )

    return list_expiries(
        weekday=weekday,
        start_date=start_date,
        end_date=end_date,
        trading_dates_df=trading_dates_df,
    )


# -------------------------------


def _target_expiry_compat(
    *, weekday: str, as_of: date, weeks: int
) -> Optional[datetime]:
    import pandas as pd

    try:
        import pandas_market_calendars as mcal

        cal = mcal.get_calendar("NYSE")
        horizon = as_of + timedelta(days=weeks * 7 + 20)
        sched = cal.schedule(start_date=as_of, end_date=horizon)
        trading_days = pd.to_datetime(sched.index).tz_localize(None).date.tolist()
    except Exception:
        trading_days = pd.bdate_range(
            start=as_of, end=as_of + timedelta(days=weeks * 7 + 20)
        ).date.tolist()

    weekday_map = {
        "Monday": 0,
        "Tuesday": 1,
        "Wednesday": 2,
        "Thursday": 3,
        "Friday": 4,
    }
    w = weekday_map.get(weekday, 4)
    probe = as_of + timedelta(weeks=weeks)
    for d in trading_days:
        if d >= probe and d.weekday() == w:
            return datetime.combine(d, datetime.min.time())
    return None


# Daily loop (async) — main worker
# -------------------------------


async def backtest_options_sync_or_async(cfg: RecursionConfig) -> Dict[str, Any]:
    """
    Mirrors your original inner engine:
      - iterate pricing dates
      - enumerate target expirations
      - fetch chains/quotes
      - select strikes (PASTE YOUR LOGIC)
      - compute premiums (interpolate if needed)
      - assemble positions via strategies layer (no logic change)
      - simulate PnL / exit (PASTE YOUR LOGIC)
    Returns whatever aggregate structure you expect downstream (dict here).
    """

    # Preload on-disk buffered caches into memory so we fetch only true misses
    try:
        cache_dir = None
        if "_lite" in (cfg.trade_type or ""):
            cache_dir = (ROOT_DIR / "polygon_api_option_data").resolve()
        load_stored_option_data(cfg.ticker, cache_dir=cache_dir)
        print(f"[DEBUG] preloaded cached PKLs for {cfg.ticker}")
    except Exception as e:
        print(f"[DEBUG] preload skipped for {cfg.ticker}: {e}")
    s = get_settings()
    premium_field = PREMIUM_FIELD_MAP.get(s.premium_price_mode, "trade_price")

    # 0) Prep: underlying history (for spot/MA/vol, same as your original)
    hist = get_historical_prices(
        cfg.ticker,
        cfg.global_start_date,
        cfg.global_end_date,
        vol_lookback=5,
        data_source="yfinance",  # matches your default path
    )
    if hist.empty:
        return {"error": "no_price_data", "ticker": cfg.ticker}

    # Convert to a dict keyed by date for quick lookup
    close_by_date = {
        (d.date() if hasattr(d, "date") else d): float(px)
        for d, px in zip(hist["date"], hist["close"])
    }

    # Prepare VIX close values for volatility-aware targeting
    try:
        vix_hist = get_historical_prices(
            "VIX", cfg.global_start_date, cfg.global_end_date, data_source="yfinance"
        )
        vix_by_date = {
            (d.date() if hasattr(d, "date") else d): float(px)
            for d, px in zip(vix_hist["date"], vix_hist["close"])
        }
    except Exception:
        vix_by_date = {}

    # 1) Earnings filter if desired
    earnings_dates: Optional[set[date]] = None
    print(f"[DEBUG] skip_earnings={s.skip_earnings}")
    if s.skip_earnings:
        earnings_dates = get_earnings_dates(
            cfg.ticker, cfg.global_start_date, cfg.global_end_date
        )

    # 2) Async client
    print("[DEBUG] creating PolygonAPIClient...")
    async with PolygonAPIClient(api_key=s.polygon_api_key) as client:
        print("[DEBUG] PolygonAPIClient ready")
        dbg = _DebugCounters()
        # Collect results
        daily_positions: List[Dict[str, Any]] = []
        daily_pnls: List[Dict[str, Any]] = []
        open_positions: List[Dict[str, Any]] = []

        def _pos_open_date(pos: Dict[str, Any]) -> Optional[date]:
            """Return the date a position was opened, or None if unknown."""
            od = pos.get("position_open_date") or pos.get("opened_at")
            if isinstance(od, datetime):
                return od.date()
            if isinstance(od, date):
                return od
            if isinstance(od, str):
                try:
                    return datetime.strptime(od, "%Y-%m-%d").date()
                except Exception:
                    return None
            return None

        # 3) Iterate every pricing day in the window
        start_dt = datetime.strptime(cfg.global_start_date, "%Y-%m-%d").date()
        end_dt = datetime.strptime(cfg.global_end_date, "%Y-%m-%d").date()
        cur = start_dt
        print(f"[DEBUG] pricing day loop: start={start_dt}, end={end_dt}")

        # Strategy -> which sides (call/put/both)
        needed_sides = sides_for_trade_type(cfg.trade_type)
        call_put_flag = (
            "call_put_both" if set(needed_sides) == {"call", "put"} else needed_sides[0]
        )

        # Cache of trading calendar dates (if you have one already, reuse)
        # Otherwise, we'll derive expiries per pricing day via list_expiries(...)
        while cur <= end_dt:
            dbg.days_total += 1
            pcs_ts = None
            # skip non-price days
            spot = close_by_date.get(cur)
            vix_value = vix_by_date.get(cur, 0.0)
            if (cur.toordinal() - start_dt.toordinal()) % 20 == 0:
                print(f"[DEBUG] day={cur} spot={spot}")
            if spot is None:
                dbg.days_no_price += 1
                cur += timedelta(days=1)
                continue

            # skip earnings if configured
            if earnings_dates and cur in earnings_dates:
                dbg.days_skipped_earnings += 1
                cur += timedelta(days=1)
                continue

            as_of_str = cur.strftime("%Y-%m-%d")

            # 3a) Choose a single target expiration (Friday/Wed cadence)
            print(f"[DEBUG] computing expiries for as_of={as_of_str}")
            target_dt = _target_expiry_compat(
                weekday=cfg.expiring_weekday, as_of=cur, weeks=cfg.expiring_wks
            )
            if not target_dt:
                cur += timedelta(days=1)
                continue
            expiration_str = target_dt.strftime("%Y-%m-%d")

            # Determine whether a position with a different expiration was opened today
            already_open = any(
                (_pos_open_date(p) == cur) and p.get("expiration") != expiration_str
                for p in open_positions
            )

            # 3b) Pull chains + maybe batch fetch missing quotes
            # _target_expiry_compat returns a datetime; convert to date for comparisons
            this_exp = target_dt.date()
            counter = 0
            while True:
                expiration_str = this_exp.strftime("%Y-%m-%d")
<<<<<<< HEAD
                print(
                    f"[DEBUG] pulling option chain: expiry={expiration_str}, as_of={as_of_str}, side={call_put_flag}"
                )
                call_data, put_data, call_opts, put_opts, strike_range = (
                    await pull_option_chain_data(
                        ticker=cfg.ticker,
                        call_put=call_put_flag,
                        expiration_str=expiration_str,
                        as_of_str=as_of_str,
                        close_price=spot,
                        client=client,
                        force_otm=False,
                        force_update=False,
                    )
=======
                call_data, put_data, call_opts, put_opts, strike_range = await pull_option_chain_data(
                    ticker=cfg.ticker,
                    call_put=call_put_flag,
                    expiration_str=expiration_str,
                    as_of_str=as_of_str,
                    close_price=spot,
                    client=client,
                    force_otm=False,
                    force_update=False,
>>>>>>> d5238ad1
                )
                print(
                    f"[DEBUG] chain pulled: calls={len(call_data) if call_data else 0}, puts={len(put_data) if put_data else 0}, strike_range={strike_range}"
                )
                dbg.expiries_considered += 1
                need_call = "call" in call_put_flag
                need_put = "put" in call_put_flag
                have_call = bool(call_data) or not need_call
                have_put = bool(put_data) or not need_put
                if have_call and have_put:
                    break
                counter += 1
                # Compare dates to avoid type mismatch when loop index is a `date`
                if this_exp <= cur or counter > 30:
                    break
                this_exp -= timedelta(days=1)
                if counter > 1 and this_exp.weekday() != 4:
                    continue

            if ("call" in call_put_flag and not call_data) or (
                "put" in call_put_flag and not put_data
            ):
                dbg.expiries_skipped_no_chain += 1
                cur += timedelta(days=1)
                print(f"[DEBUG] skipping expiry {expiration_str}: no chain data")
                continue

            position = None
            if not already_open:
                sc_k = lc_k = sp_k = lp_k = None
                dbg_sel = {
                    "puts_total": 0,
                    "puts_below_spot": 0,
                    "meets_premium": 0,
                    "chosen_short_put": None,
                    "chosen_long_put": None,
                }  # float
                sc_p = lc_p = sp_p = lp_p = None  # float
                have_short_call = have_long_call = False
                have_short_put = have_long_put = False

                # ========== PASTE BLOCK 1: STRIKE SELECTION (unchanged) ==========
                # Use your existing strike selection logic here to compute:
                #   sc_k, sc_p  (short call strike/premium)
                #   lc_k, lc_p  (long  call strike/premium)
                #   sp_k, sp_p  (short put  strike/premium)
                #   lp_k, lp_p  (long  put  strike/premium)
                #
                # Notes:
                # - If your chosen premium is missing (0 or None), call interpolate_option_price()
                #   to estimate (same guards/flags as your old code).
                # - Examples for interpolation:
                #
                # sc_p = sc_p or (await interpolate_option_price(
                #     ticker=cfg.ticker,
                #     close_price_today=spot,
                #     strike_price_to_interpolate=sc_k,
                #     option_type="call",
                #     expiration_date=expiration_str,
                #     pricing_date=as_of_str,
                #     stored_option_price=stored_option_price,
                #     premium_field=premium_field,
                #     price_interpolate_flag=s.price_interpolate,
                #     client=client,
                # ))
                #
                # Compute deltas if you need them for filters:
                # calculate_delta(cfg.ticker, as_of_str, expiration_str, "call", force_delta_update=False)
                # calculate_delta(cfg.ticker, as_of_str, expiration_str, "put",  force_delta_update=False)
                #
                # === BEGIN PCS selection using (put_opts, put_data); target_prem_otm = target PRICE ===
                try:
                    # settings decide which premium field to read from the data array
                    s = get_settings()
                    premium_field = PREMIUM_FIELD_MAP.get(
                        s.premium_price_mode, "trade_price"
                    )

                    # Build candidates by zipping meta (put_opts) with data (put_data)
                    candidates = []
                    _metas = (
                        put_opts or []
                    )  # meta rows: {'strike_price', 'expiration_date', 'option_ticker', ...}
                    _datas = (
                        put_data or []
                    )  # price rows aligned by index: {'trade_price'/'mid_price'/...}
                    if not _metas:
                        print(
                            f"[DBG] no put_opts for {cfg.ticker} {as_of_str}->{expiration_str} (strike_range={strike_range})"
                        )

                    for i, meta in enumerate(_metas):
                        try:
                            k = float(meta.get("strike_price"))
                        except Exception:
                            print(
                                "[DBG] skipping put meta with invalid strike_price:",
                                meta,
                            )
                            continue
                        d = _datas[i] if i < len(_datas) else {}
                        price = _price_from_data(d, premium_field)
                        candidates.append(
                            {"strike": k, "price": price, "meta": meta, "data": d}
                        )

                    if candidates:
                        kmin = min(x["strike"] for x in candidates)
                        kmax = max(x["strike"] for x in candidates)
                        priced = sum(1 for x in candidates if x["price"] is not None)
                        print(
                            f"[DBG] put candidates: n={len(candidates)} priced={priced} strikes=[{kmin},{kmax}] spot={spot} mode={s.premium_price_mode}"
                        )

                    # OTM only with a usable price
                    otm_puts = [
                        r
                        for r in candidates
                        if r["strike"] < spot and (r["price"] is not None)
                    ]
                    if not otm_puts:
                        print(
                            f"[DBG] no OTM put candidates w/ price for {cfg.ticker} {as_of_str}->{expiration_str} (spot={spot})"
                        )
                    else:
                        # knobs
                        width = float(getattr(cfg, "iron_condor_width", 10.0) or 10.0)

                        # 1) PRICE target using reference transformation
                        call_tgt, put_tgt = _compute_premium_targets(
                            cfg, cur, expiration_str, vix_value
                        )
                        target_price = put_tgt

                        # 2) DELTA target (optionally steered)
                        target_delta = None
                        if getattr(cfg, "target_delta", None) is not None:
                            try:
                                target_delta = float(cfg.target_delta)
                            except Exception:
                                target_delta = None
                        if target_delta is not None and getattr(
                            cfg, "target_steer", None
                        ):
                            try:
                                target_delta *= float(cfg.target_steer)
                            except Exception:
                                pass
                        if target_delta is not None:
                            target_delta = max(0.01, min(0.49, abs(target_delta)))
                            # get per-strike delta (map by strike_price)
                            try:
                                delta_map = calculate_delta(
                                    cfg.ticker,
                                    as_of_str,
                                    expiration_str,
                                    "put",
                                    force_delta_update=False,
                                )
                            except Exception:
                                delta_map = {}
                        else:
                            delta_map = {}

                        # Build scored list
                        scored = []
                        for r in otm_puts:
                            k = r["strike"]
                            price = r["price"]
                            otm_pct = (spot - k) / spot if spot else 0.0
                            d = None
                            if delta_map:
                                d = delta_map.get(round(k, 2)) or delta_map.get(k)
                                try:
                                    d = abs(float(d)) if d is not None else None
                                except Exception:
                                    d = None
                            scored.append(
                                {
                                    "strike": k,
                                    "price": price,
                                    "otm_pct": otm_pct,
                                    "delta": d,
                                }
                            )

                        # Choose short put
                        sp = None
                        reason = ""
                        if target_price is not None:
                            cands = [x for x in scored if x["price"] is not None]
                            if cands:
                                sp = min(
                                    cands, key=lambda x: abs(x["price"] - target_price)
                                )
                                reason = f"price≈{sp['price']:.3f} vs target {target_price:.3f}"

                        if sp is None and target_delta is not None:
                            cands = [x for x in scored if x["delta"] is not None]
                            if cands:
                                sp = min(
                                    cands, key=lambda x: abs(x["delta"] - target_delta)
                                )
                                reason = f"delta≈{sp['delta']:.3f} vs target {target_delta:.3f}"

                        if sp is None:
                            # fallback ~10% OTM
                            sp = min(scored, key=lambda x: abs(x["otm_pct"] - 0.10))
                            reason = f"fallback OTM≈{sp['otm_pct']:.2%}"

                        sp_k, sp_p = sp["strike"], sp["price"]

                        # Long put: aim width lower; nearest available ≤ target with price
                        lp_target = sp_k - width
                        under = [
                            x
                            for x in scored
                            if x["strike"] <= lp_target and x["price"] is not None
                        ]

                        # If nothing at/below target, pick the CLOSEST strike strictly BELOW the short
                        if not under:
                            under = [
                                x
                                for x in scored
                                if x["strike"] < sp_k and x["price"] is not None
                            ]

                        lp_k = lp_p = None
                        if under:
                            lp = min(under, key=lambda x: abs(x["strike"] - lp_target))
                            lp_k, lp_p = lp["strike"], lp["price"]

                        # FINAL sanity: long must be strictly below short; otherwise try the best available below short
                        if lp_k is None or lp_k >= sp_k:
                            lower = [
                                x
                                for x in scored
                                if x["strike"] < sp_k and x["price"] is not None
                            ]
                            if lower:
                                # choose the highest strike below short (closest, ensures positive width)
                                best = max(lower, key=lambda x: x["strike"])
                                lp_k, lp_p = best["strike"], best["price"]
                            else:
                                # no valid long; skip building the spread for this day
                                have_long_put = False
                                have_short_put = sp_k is not None and sp_p is not None
                                print(
                                    f"[DBG] PCS skip: no long put below SP {sp_k} available; strikes range min={min(x['strike'] for x in scored):g}"
                                )
                            # only set have_long_put if we ended up with a valid one
                        if lp_k is not None and lp_k < sp_k:
                            have_long_put = True
                        else:
                            have_long_put = False

                        have_short_put = sp_k is not None and sp_p is not None

                        ts_now = datetime.utcnow().isoformat()
                        print(
                            f"[DBG] PCS {cfg.ticker} {as_of_str}->{expiration_str}: "
                            f"SP {sp_k} @ {sp_p} ({reason}); "
                            f"LP target {lp_target} → {lp_k} @ {lp_p}; "
                            f"width={(sp_k - lp_k) if (lp_k is not None and sp_k is not None) else 'NA'} @ {ts_now}"
                        )
                        pcs_ts = time.perf_counter()
                except Exception as e:
                    print(f"[DBG] PCS selection exception: {e}")
                # === END PCS selection using (put_opts, put_data); target_prem_otm = target PRICE ===

                # 3c) Build the position using strategies (no logic change to shape/margin)
                strat = get_strategy(cfg.trade_type)
                build_kwargs: Dict[str, Any] = dict(
                    underlying=cfg.ticker,
                    expiration=expiration_str,
                    opened_at=as_of_str,
                    qty=int(cfg.contract_qty),
                )
                if "call" in needed_sides:
                    if have_short_call and sc_k is not None and sc_p:
                        build_kwargs["short_call"] = (float(sc_k), float(sc_p))
                    if have_long_call and lc_k is not None and lc_p:
                        build_kwargs["long_call"] = (float(lc_k), float(lc_p))
                if "put" in needed_sides:
                    if have_short_put and sp_k is not None and sp_p:
                        build_kwargs["short_put"] = (float(sp_k), float(sp_p))
                    if have_long_put and lp_k is not None and lp_p:
                        build_kwargs["long_put"] = (float(lp_k), float(lp_p))

                    # Strategy may raise if a required leg is missing; guard as you did before
                    try:
                        position = strat.build_position(**build_kwargs).to_dict()
                    except Exception as e:
                        # skip this date/expiry if legs incomplete
                        position = None

                if position is not None:
                    daily_positions.append(position)
                    dbg.positions_built += 1

            # ========== PASTE BLOCK 2: P&L / EXIT / ACCOUNTING (unchanged) ==========
            # Here paste your existing code that:
            #   - computes cashflows (credit/debit)
            #   - tracks margin requirements
            #   - exits early if profit target / stop is hit
            #   - realizes P&L at expiration or at exit date
            #
            # Append a summary dict to daily_pnls (or however you used to record it).
            #
            else:
                print(
                    f"[DEBUG] day={cur} skipped: already have open position for expiry {expiration_str}"
                )
            # ---> BEGIN YOUR P&L / EXIT LOGIC
            # --- Early exit & MTM logic (inspired by polygonio_dailytrade.py) ---
            # Normalize convenience
            t = cfg.ticker.upper()
            premium_field = PREMIUM_FIELD_MAP.get(
                get_settings().premium_price_mode, "trade_price"
            )

            def _get_price_from_store(side: str, strike: float) -> float | None:
                try:
                    d1 = stored_option_price.get(t, {}).get(as_of_str, {})
                    d2 = d1.get(round(float(strike), 2), {})
                    d3 = d2.get(expiration_str, {})
                    leaf = d3.get(side, {}) if isinstance(d3, dict) else {}
                    v = leaf.get(premium_field)
                    if v is not None:
                        return float(v)
                    bid = leaf.get("bid_price")
                    ask = leaf.get("ask_price")
                    if bid is not None and ask is not None:
                        return (float(bid) + float(ask)) / 2.0
                except Exception:
                    return None
                return None

            # Helper to append/update open_positions on open day
            def _register_open_position(position_dict: Dict[str, Any]):
                """Register a newly-opened position in the open list.

                ``position_dict`` is already appended to ``daily_positions`` above.
                To ensure any later mutations (e.g. call/put closure fields) are
                reflected in the final ``positions`` output, we must operate on
                the same dictionary object rather than a copy.  Otherwise the
                open/close logic below would update a separate object and the
                caller would never see the enriched fields.
                """

                # Use the original dict so that open_positions and daily_positions
                # share the same reference.
                pos = position_dict

                pos.setdefault(
                    "position_open_date", datetime.strptime(as_of_str, "%Y-%m-%d")
                )
                pos.setdefault("call_closed_by_stop", False)
                pos.setdefault("put_closed_by_stop", False)
                pos.setdefault("call_closed_date", None)
                pos.setdefault("put_closed_date", None)

                # Extract per-leg info
                for leg in position_dict.get("legs", []):
                    side = leg.get("side")
                    action = leg.get("action")
                    strike = float(leg.get("strike", 0.0))
                    prem = float(leg.get("premium", 0.0))
                    if side == "call" and action == "sell":
                        pos["call_strike_sold"] = strike
                        pos["short_call_prem_open"] = prem
                    if side == "call" and action == "buy":
                        pos["call_strike_bought"] = strike
                        pos["long_call_prem_open"] = prem
                    if side == "put" and action == "sell":
                        pos["put_strike_sold"] = strike
                        pos["short_put_prem_open"] = prem
                    if side == "put" and action == "buy":
                        pos["put_strike_bought"] = strike
                        pos["long_put_prem_open"] = prem

                open_positions.append(pos)

            # Register this newly-opened position, if any
            if position is not None:
                _register_open_position(position)

            # Evaluate ALL open positions (including the one we just opened) for early exits or expiration
            # DTE window: 'expiring soon' = half of configured expiring_wks
            dte_soon_days = int((cfg.expiring_wks or 1) * 7 / 2)

            still_open: List[Dict[str, Any]] = []
            for pos in open_positions:
                try:
                    exp_dt = datetime.strptime(pos.get("expiration"), "%Y-%m-%d").date()
                except Exception:
                    # if expiration is already a date object
                    exp_dt = pos.get("expiration")
                    if isinstance(exp_dt, str):
                        try:
                            exp_dt = datetime.strptime(exp_dt, "%Y-%m-%d").date()
                        except Exception:
                            continue
                # Skip invalid
                if exp_dt is None:
                    continue

                # Entry credits (dollars)
                entry_credit_call = 0.0
                if (
                    pos.get("short_call_prem_open")
                    and pos.get("long_call_prem_open") is not None
                ):
                    entry_credit_call = (
                        float(pos.get("short_call_prem_open", 0.0))
                        - float(pos.get("long_call_prem_open", 0.0))
                    ) * 100.0
                entry_credit_put = 0.0
                if (
                    pos.get("short_put_prem_open")
                    and pos.get("long_put_prem_open") is not None
                ):
                    entry_credit_put = (
                        float(pos.get("short_put_prem_open", 0.0))
                        - float(pos.get("long_put_prem_open", 0.0))
                    ) * 100.0

                # If expired today or earlier: settle at intrinsic
                if exp_dt <= cur:
                    close_price = spot if spot is not None else 0.0
                    # CALL vertical payoff (loss positive in points)
                    if (
                        pos.get("short_call_prem_open", 0)
                        and pos.get("call_closed_date") is None
                    ):
                        sc_loss = max(
                            close_price - pos.get("call_strike_sold", 0.0), 0.0
                        )
                        lc_gain = max(
                            close_price - pos.get("call_strike_bought", 0.0), 0.0
                        )
                        call_loss_final = sc_loss - lc_gain  # points
                        pos["call_closed_date"] = cur
                        pos["call_closed_by_stop"] = True
                        pos["call_closed_profit"] = entry_credit_call - (
                            call_loss_final * 100.0
                        )
                    if (
                        pos.get("short_put_prem_open", 0)
                        and pos.get("put_closed_date") is None
                    ):
                        sp_loss = max(
                            pos.get("put_strike_sold", 0.0) - close_price, 0.0
                        )
                        lp_gain = max(
                            pos.get("put_strike_bought", 0.0) - close_price, 0.0
                        )
                        put_loss_final = sp_loss - lp_gain  # points
                        pos["put_closed_date"] = cur
                        pos["put_closed_by_stop"] = True
                        pos["put_closed_profit"] = entry_credit_put - (
                            put_loss_final * 100.0
                        )
                    # drop from open list
                    continue

                # Otherwise, try an early exit
                dte = (exp_dt - cur).days
                expiring_soon = dte <= dte_soon_days

                # CALL leg close cost (points)
                close_call_cost = None
                if pos.get("short_call_prem_open", 0) and not pos.get(
                    "call_closed_by_stop", False
                ):
                    sc = pos.get("call_strike_sold")
                    lc = pos.get("call_strike_bought")
                    sc_p = _get_price_from_store("call", sc)
                    lc_p = _get_price_from_store("call", lc) if lc is not None else 0.0

                    if sc_p is None or lc_p is None:
                        try:
                            from .pricing import interpolate_option_price as _interp

                            exp_s = exp_dt.strftime("%Y-%m-%d")  # exp_dt is a date
                            # IMPORTANT: await the coroutine in this async function
                            if sc_p is None:
                                sc_p = await _interp(
                                    t,
                                    float(spot or 0.0),
                                    float(sc),
                                    "call",
                                    exp_s,
                                    as_of_str,
                                    premium_field=premium_field,
                                    price_interpolate_flag=get_settings().price_interpolate,
                                    client=client,
                                )
                            if lc is not None and lc_p is None:
                                lc_p = await _interp(
                                    t,
                                    float(spot or 0.0),
                                    float(lc),
                                    "call",
                                    exp_s,
                                    as_of_str,
                                    premium_field=premium_field,
                                    price_interpolate_flag=get_settings().price_interpolate,
                                    client=client,
                                )
                        except Exception:
                            pass

                    # Only compute if both legs have numbers
                    try:
                        if sc_p is not None and lc_p is not None:
                            close_call_cost = float(sc_p) - float(lc_p)
                    except Exception:
                        close_call_cost = None

                # PUT leg close cost (points)
                close_put_cost = None
                if pos.get("short_put_prem_open", 0) and not pos.get(
                    "put_closed_by_stop", False
                ):
                    sp = pos.get("put_strike_sold")
                    lp = pos.get("put_strike_bought")
                    sp_p = _get_price_from_store("put", sp)
                    lp_p = _get_price_from_store("put", lp) if lp is not None else 0.0

                    if sp_p is None or lp_p is None:
                        try:
                            from .pricing import interpolate_option_price as _interp

                            exp_s = exp_dt.strftime("%Y-%m-%d")
                            if sp_p is None:
                                sp_p = await _interp(
                                    t,
                                    float(spot or 0.0),
                                    float(sp),
                                    "put",
                                    exp_s,
                                    as_of_str,
                                    premium_field=premium_field,
                                    price_interpolate_flag=get_settings().price_interpolate,
                                    client=client,
                                )
                            if lp is not None and lp_p is None:
                                lp_p = await _interp(
                                    t,
                                    float(spot or 0.0),
                                    float(lp),
                                    "put",
                                    exp_s,
                                    as_of_str,
                                    premium_field=premium_field,
                                    price_interpolate_flag=get_settings().price_interpolate,
                                    client=client,
                                )
                        except Exception:
                            pass

                    try:
                        if sp_p is not None and lp_p is not None:
                            close_put_cost = float(sp_p) - float(lp_p)
                    except Exception:
                        close_put_cost = None

                # Triggers per leg (mirror dailytrade.py semantics)
                tp = (
                    float(cfg.stop_profit_percent)
                    if (cfg.stop_profit_percent not in (None, 0, "0"))
                    else None
                )
                # For now we don't implement hold_to_expiration toggles; always use tp if provided.
                commission = 2 * 0.5  # $1 round trip placeholder

                # CALL leg decision
                if (
                    close_call_cost is not None
                    and entry_credit_call > 0
                    and not pos.get("call_closed_by_stop", False)
                ):
                    cc_dollars = close_call_cost * 100.0
                    call_trigger_profit = (tp is not None) and (
                        0 < cc_dollars <= tp * entry_credit_call
                    )
                    call_trigger_loss = cc_dollars >= 50 * entry_credit_call
                    call_trigger_exp = (
                        0 < cc_dollars <= 2 * entry_credit_call
                    ) and expiring_soon
                    if call_trigger_profit or call_trigger_exp or call_trigger_loss:
                        realised_loss = round(-cc_dollars, 2) - commission
                        pos["call_closed_by_stop"] = True
                        pos["call_closed_date"] = cur
                        pos["call_closed_profit"] = entry_credit_call + realised_loss

                # PUT leg decision
                if (
                    close_put_cost is not None
                    and entry_credit_put > 0
                    and not pos.get("put_closed_by_stop", False)
                ):
                    pc_dollars = close_put_cost * 100.0
                    put_trigger_profit = (tp is not None) and (
                        0 < pc_dollars <= tp * entry_credit_put
                    )
                    put_trigger_loss = pc_dollars >= 50 * entry_credit_put
                    put_trigger_exp = (
                        0 < pc_dollars <= 2 * entry_credit_put
                    ) and expiring_soon
                    if put_trigger_profit or put_trigger_exp or put_trigger_loss:
                        realised_loss = round(-pc_dollars, 2) - commission
                        pos["put_closed_by_stop"] = True
                        pos["put_closed_date"] = cur
                        pos["put_closed_profit"] = entry_credit_put + realised_loss

                # Keep for filtering after evaluating both legs
                still_open.append(pos)

            # Replace open_positions with positions that still have an open leg
            # Treat a leg as closed if it was never opened (no corresponding short premium)
            open_positions = [
                p
                for p in still_open
                if not (
                    (
                        p.get("call_closed_by_stop", False)
                        or p.get("short_call_prem_open") is None
                    )
                    and (
                        p.get("put_closed_by_stop", False)
                        or p.get("short_put_prem_open") is None
                    )
                )
            ]

            # bookkeeping row
            pnl_row = {
                "as_of": as_of_str,
                "expiration": expiration_str,
                "trade_type": cfg.trade_type,
                "underlying": cfg.ticker,
                "qty": cfg.contract_qty,
                "spot": spot,
                "open_positions": len(open_positions),
            }
            ts_now = datetime.utcnow().isoformat()
            if pcs_ts is not None:
                elapsed = time.perf_counter() - pcs_ts
                print(
                    f"pnl_row init: {pnl_row} open_positions={len(open_positions)} "
                    f"dt={elapsed:.2f}s @ {ts_now}"
                )
            else:
                print(
                    f"pnl_row init: {pnl_row} open_positions={len(open_positions)} @ {ts_now}"
                )
            breakpoint()
            daily_pnls.append(pnl_row)
            # <--- END YOUR P&L / EXIT LOGIC
            # <--- END YOUR P&L / EXIT LOGIC
            # =================================================================

            cur += timedelta(days=1)

    # Optionally persist caches as you go (same as before)
    try:
        print("[DEBUG] saving cached option data...")
        cache_dir = None
        if "_lite" in (cfg.trade_type or ""):
            cache_dir = (ROOT_DIR / "polygon_api_option_data").resolve()
        save_stored_option_data(cfg.ticker, cache_dir=cache_dir)
        print("[DEBUG] saved.")
    except Exception:
        pass

    print(dbg.summary())
    # Return whatever structure you expect downstream
    return {
        "ticker": cfg.ticker,
        "start": cfg.global_start_date,
        "end": cfg.global_end_date,
        "trade_type": cfg.trade_type,
        "positions": daily_positions,
        "pnl": daily_pnls,
        "debug": dbg.__dict__,
    }<|MERGE_RESOLUTION|>--- conflicted
+++ resolved
@@ -548,7 +548,6 @@
             counter = 0
             while True:
                 expiration_str = this_exp.strftime("%Y-%m-%d")
-<<<<<<< HEAD
                 print(
                     f"[DEBUG] pulling option chain: expiry={expiration_str}, as_of={as_of_str}, side={call_put_flag}"
                 )
@@ -563,17 +562,6 @@
                         force_otm=False,
                         force_update=False,
                     )
-=======
-                call_data, put_data, call_opts, put_opts, strike_range = await pull_option_chain_data(
-                    ticker=cfg.ticker,
-                    call_put=call_put_flag,
-                    expiration_str=expiration_str,
-                    as_of_str=as_of_str,
-                    close_price=spot,
-                    client=client,
-                    force_otm=False,
-                    force_update=False,
->>>>>>> d5238ad1
                 )
                 print(
                     f"[DEBUG] chain pulled: calls={len(call_data) if call_data else 0}, puts={len(put_data) if put_data else 0}, strike_range={strike_range}"
