from __future__ import annotations
import asyncio
import logging
import os
import json
from pathlib import Path
from dataclasses import dataclass
from typing import Any, Dict, List, Optional, Tuple
from urllib.parse import urlencode

import aiohttp
import certifi
import ssl

from .config import get_settings, PREMIUM_FIELD_MAP
from .cache_io import stored_option_chain, stored_option_price, merge_nested_dicts

import requests
from typing import Optional

def _resolve_api_key() -> str:
    """
    Prefer env var POLYGON_API_KEY.
    Fall back to legacy polygonio_config.py if present.
    """
    key = os.getenv("POLYGON_API_KEY")
    if key:
        return key

    # Legacy fallback (not recommended): polygonio_config.py in repo root
    try:
        import importlib
        cfg = importlib.import_module("polygonio_config")
        key = getattr(cfg, "POLYGON_API_KEY", None) or getattr(cfg, "API_KEY", None)
    except Exception:
        key = None

    if not key:
        raise RuntimeError(
            "Missing Polygon API key. Set POLYGON_API_KEY in your environment "
            "(preferred), or provide polygonio_config.py with POLYGON_API_KEY."
        )
    return key

log = logging.getLogger(__name__)

def _load_polygon_key_from_config() -> str:
    """Load POLYGON_API_KEY from env or ~/.etrade_quant/config.json.
    Env var wins. Returns empty string if not found or on error.
    """
    key = os.getenv("POLYGON_API_KEY", "").strip()
    if key:
        return key
    try:
        key = polygonio_config.API_KEY
        if key:
            return key
    except Exception as e:
        log.warning("Failed to read Polygon key from")
    return ""


@dataclass(frozen=True)
class _Retry:
    retries: int = 1
    backoff_factor: float = 0.5  # exponential backoff base


class PolygonAPIClient:
    """Async client for Polygon.io option chains & quotes.

    Responsibilities
    ---------------
    - Manage a shared aiohttp session with TLS
    - Fetch option chains (v3/reference/options/contracts)
    - Fetch option quotes/trades/open-close based on premium mode
    - Write results into shared caches (stored_option_chain / stored_option_price)
    """

    def __init__(
        self,
        api_key: Optional[str] = None,
        *,
        max_concurrent_requests: int = 10,
        retries: int = _Retry.retries,
        backoff_factor: float = _Retry.backoff_factor,
    ) -> None:
        s = get_settings()
        # prefer explicit arg -> settings -> config/env fallback
        self.api_key = api_key or getattr(s, "polygon_api_key", "") or _load_polygon_key_from_config()
        if not self.api_key:
            log.warning("Polygon API key is empty")
        self.semaphore = asyncio.Semaphore(max_concurrent_requests)
        self.retries = retries
        self.backoff_factor = backoff_factor
        self.ssl_context = ssl.create_default_context(cafile=certifi.where())
        self.session: Optional[aiohttp.ClientSession] = None
        self._force_chain_update = s.option_chain_force_update
        self._premium_field = PREMIUM_FIELD_MAP.get(s.premium_price_mode, "trade_price")

    # ---------------- Context manager lifecycle ----------------
    async def __aenter__(self) -> "PolygonAPIClient":
        timeout = aiohttp.ClientTimeout(total=30)
        self.session = aiohttp.ClientSession(timeout=timeout, connector=aiohttp.TCPConnector(ssl=self.ssl_context))
        return self

    async def __aexit__(self, exc_type, exc, tb) -> None:
        if self.session:
            await self.session.close()
            self.session = None

    # ---------------- Chains ----------------
    async def get_option_chain_async(
        self,
        ticker: str,
        expiration_date: str,
        call_put: str,
        as_of_date: str,
        *,
        force_update: bool = False,
    ) -> Dict[float, str]:
        """Return {strike_price: option_symbol} for (ticker, expiry, call/put, as_of).
        Uses memory cache unless forced.
        """
        t = ticker.upper()
        exp_key = str(expiration_date)
        asof_key = str(as_of_date)
        cp_key = call_put.lower()

        # Try memory unless forced
        if not (self._force_chain_update or force_update):
            try:
                d = stored_option_chain[t][exp_key][asof_key][cp_key]
                if isinstance(d, dict):
                    return d
            except Exception:
                pass

        # Otherwise query Polygon
        strike_dict = await self._query_polygon_for_option_chain_async(t, exp_key, cp_key, asof_key)

        # Persist into nested cache
        stored_option_chain.setdefault(t, {}).setdefault(exp_key, {}).setdefault(asof_key, {})[cp_key] = strike_dict or {}
        return strike_dict or {}

    async def _query_polygon_for_option_chain_async(
        self,
        ticker: str,
        expiration_date: str,
        call_put: str,
        as_of: str,
    ) -> Dict[float, str]:
        url = "https://api.polygon.io/v3/reference/options/contracts"
        params_base = {
            "underlying_ticker": ticker,
            "expiration_date": expiration_date,
            "as_of": as_of,
            "contract_type": call_put,
            "apiKey": self.api_key,
            "limit": 500,
        }
        results: Dict[float, str] = {}
        for order in ("asc", "desc"):
            params = dict(params_base)
            params["order"] = order
            try:
                async with self.semaphore:
                    async with self.session.get(url, params=params) as resp:
                        resp.raise_for_status()
                        data = await resp.json()
<<<<<<< HEAD
                        print(f"[DEBUG] Fetched option chain: {ticker} {call_put} exp={expiration_date} as_of={as_of} order={order}")
=======
                        print(f"[DEBUG] Fetched option chain {ticker} {call_put} exp={expiration_date} as_of={as_of} order={order} status={resp.status}")
>>>>>>> e47cd190
                for item in data.get("results", []) or []:
                    sp = item.get("strike_price")
                    sym = item.get("ticker")
                    if sp is not None and sym:
                        results[sp] = sym
            except aiohttp.ClientResponseError as e:
                log.error("Polygon chain error (%s %s %s %s): %s", ticker, expiration_date, call_put, as_of, e)
            except Exception as e:
                log.error("Unexpected chain error: %s", e)
        return results

    async def get_option_chains_batch_async(
        self,
        ticker: str,
        unique_chain_requests: List[Tuple[str, str, str]],
        *,
        force_update: bool = False,
    ) -> Dict[str, Dict[str, Dict[str, Dict[str, Dict[float, str]]]]]:
        """Batch fetch chains for [(expiration_date, as_of_date, call_put), ...]."""
        tasks = [
            asyncio.create_task(
                self.get_option_chain_async(ticker, exp, cp, as_of, force_update=force_update)
            )
            for (exp, as_of, cp) in unique_chain_requests
        ]
        fetched = await asyncio.gather(*tasks, return_exceptions=True)

        out: Dict[str, Dict[str, Dict[str, Dict[str, Dict[float, str]]]]] = {ticker: {}}
        for (exp, as_of, cp), result in zip(unique_chain_requests, fetched):
            if isinstance(result, Exception):
                log.error("Error fetching option chain: %s", result)
                result = {}
            out[ticker].setdefault(exp, {}).setdefault(as_of, {})[cp] = result
        return out

    # ---------------- Quotes / Prices ----------------
    async def get_option_prices_batch_async(
        self,
        ticker: str,
        options_list: List[Dict[str, Any]],
    ) -> List[Dict[str, Any]]:
        """Batch fetch prices for a deduplicated list of options.

        Each option dict must contain: strike_price, call_put, expiration_date, quote_timestamp, option_ticker
        """
        # Deduplicate
        seen = set()
        deduped: List[Dict[str, Any]] = []
        for opt in options_list:
            key = (
                opt.get("strike_price"),
                opt.get("call_put"),
                opt.get("expiration_date"),
                opt.get("quote_timestamp"),
                opt.get("option_ticker"),
            )
            if key not in seen:
                seen.add(key)
                deduped.append(opt)

        async def _one(opt: Dict[str, Any]) -> Dict[str, Any]:
            return await self._query_and_store_option_price(
                ticker=ticker,
                strike_price=float(opt["strike_price"]),
                call_put=str(opt["call_put"]).lower(),
                expiration_date=str(opt["expiration_date"]),
                pricing_date=str(opt["quote_timestamp"]),
                option_ticker=str(opt.get("option_ticker")),
            )

        tasks = [asyncio.create_task(_one(o)) for o in deduped]
        results = await asyncio.gather(*tasks, return_exceptions=True)
        out: List[Dict[str, Any]] = []
        for r in results:
            if isinstance(r, Exception):
                log.error("Error fetching option price: %s", r)
                out.append({})
            else:
                out.append(r)
        return out

    async def _query_and_store_option_price(
        self,
        *,
        ticker: str,
        strike_price: float,
        call_put: str,
        expiration_date: str,
        pricing_date: str,
        option_ticker: str,
    ) -> Dict[str, Any]:
        """Fetch price using the configured premium field and write into cache."""
        premium_field = self._premium_field  # 'mid_price' | 'trade_price' | 'close_price'

        # Compose endpoint based on premium type
        if premium_field == "trade_price":
            url = f"https://api.polygon.io/v3/trades/{option_ticker}"
            params = {
                "timestamp": pricing_date,
                "order": "desc",
                "sort": "timestamp",
                "limit": 10,
                "apiKey": self.api_key,
            }
            parse = self._parse_trade
        elif premium_field == "mid_price":
            url = f"https://api.polygon.io/v3/quotes/{option_ticker}"
            params = {
                "timestamp": pricing_date,
                "order": "desc",
                "sort": "timestamp",
                "limit": 10,
                "apiKey": self.api_key,
            }
            parse = self._parse_quote_mid
        else:  # close
            url = f"https://api.polygon.io/v1/open-close/{option_ticker}/{pricing_date}"
            params = {"apiKey": self.api_key}
            parse = self._parse_open_close

        # Retry loop
        for attempt in range(1, self.retries + 1):
            try:
                async with self.semaphore:
                    async with self.session.get(url, params=params) as resp:
                        if resp.status != 200:
                            full = f"{url}?{urlencode(params)}"
                            log.warning("Non-200 from Polygon: %s -> %s", full, resp.status)
                            self._write_invalid_option(ticker, strike_price, call_put, expiration_date, pricing_date, premium_field)
                            return {}
                        data = await resp.json()
                payload = parse(data)
                if payload:
                    self._write_option_payload(ticker, strike_price, call_put, expiration_date, pricing_date, payload)
                    print(f"Stored {ticker},Strike:{strike_price},{call_put},Expire:{expiration_date}, Pricing:{pricing_date}:{payload}")
                    return payload
                # No valid data → write invalid marker
                self._write_invalid_option(ticker, strike_price, call_put, expiration_date, pricing_date, premium_field)
                print(f"Stored invalid {ticker},Strike:{strike_price},{call_put},Expire:{expiration_date}, Pricing:{pricing_date}")
                return {}
            except Exception as e:
                if attempt >= self.retries:
                    log.error("Max retries exceeded for %s %s %s@%s: %s", ticker, call_put, strike_price, pricing_date, e)
                    return {}
                wait = self.backoff_factor * (2 ** (attempt - 1))
                log.warning("Attempt %d failed (%s). Retrying in %.2fs", attempt, e, wait)
                await asyncio.sleep(wait)

        return {}

    # ---------------- Parsers ----------------
    @staticmethod
    def _parse_trade(data: Dict[str, Any]) -> Dict[str, Any]:
        results = data.get("results") or []
        if not results:
            return {}
        t = results[0]
        return {
            "trade_size": t.get("size", 0),
            "trade_price": t.get("price", 0.0),
            "sip_timestamp": t.get("sip_timestamp", 0),
        }

    @staticmethod
    def _parse_quote_mid(data: Dict[str, Any]) -> Dict[str, Any]:
        results = data.get("results") or []
        ask = bid = ask_size = bid_size = 0
        i = 0
        while i < len(results) and (ask <= 0 or bid <= 0):
            q = results[i]
            ask = q.get("ask_price", 0.0)
            bid = q.get("bid_price", 0.0)
            ask_size = q.get("ask_size", 0)
            bid_size = q.get("bid_size", 0)
            i += 1
        if ask > 0 and bid > 0:
            mid = round((ask + bid) / 2.0, 3)
            return {
                "ask_price": ask,
                "bid_price": bid,
                "ask_size": ask_size,
                "bid_size": bid_size,
                "mid_price": mid,
            }
        return {}

    @staticmethod
    def _parse_open_close(data: Dict[str, Any]) -> Dict[str, Any]:
        close = data.get("close")
        if close is None:
            return {}
        return {
            "close_price": round(float(close), 3),
            "close_volume": data.get("volume", 0),
        }

    # ---------------- Cache writers ----------------
    @staticmethod
    def _write_option_payload(
        ticker: str,
        strike_price: float,
        call_put: str,
        expiration_date: str,
        pricing_date: str,
        payload: Dict[str, Any],
    ) -> None:
        t = ticker.upper()
        strike_key = round(float(strike_price), 2)
        stored_option_price.setdefault(t, {}).setdefault(pricing_date, {}).setdefault(strike_key, {}).setdefault(expiration_date, {}).setdefault(call_put, {}).update(payload)
        log.debug("Stored %s %s K=%s exp=%s on %s: %s", t, call_put, strike_key, expiration_date, pricing_date, payload)

    @staticmethod
    def _write_invalid_option(
        ticker: str,
        strike_price: float,
        call_put: str,
        expiration_date: str,
        pricing_date: str,
        premium_field: str,
    ) -> None:
        t = ticker.upper()
        strike_key = round(float(strike_price), 2)
        if premium_field == "trade_price":
            invalid = {"trade_size": 0, "trade_price": 0.0, "sip_timestamp": 0}
        elif premium_field == "close_price":
            invalid = {"close_price": 0.0, "close_volume": 0}
        else:
            invalid = {"ask_price": 0.0, "bid_price": 0.0, "ask_size": 0, "bid_size": 0, "mid_price": 0.0}
        stored_option_price.setdefault(t, {}).setdefault(pricing_date, {}).setdefault(strike_key, {}).setdefault(expiration_date, {}).setdefault(call_put, {}).update(invalid)<|MERGE_RESOLUTION|>--- conflicted
+++ resolved
@@ -168,11 +168,7 @@
                     async with self.session.get(url, params=params) as resp:
                         resp.raise_for_status()
                         data = await resp.json()
-<<<<<<< HEAD
-                        print(f"[DEBUG] Fetched option chain: {ticker} {call_put} exp={expiration_date} as_of={as_of} order={order}")
-=======
                         print(f"[DEBUG] Fetched option chain {ticker} {call_put} exp={expiration_date} as_of={as_of} order={order} status={resp.status}")
->>>>>>> e47cd190
                 for item in data.get("results", []) or []:
                     sp = item.get("strike_price")
                     sym = item.get("ticker")
